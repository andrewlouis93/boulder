package sa

import (
	"bytes"
	"crypto/rand"
	"crypto/rsa"
	"crypto/x509"
	"database/sql"
	"encoding/json"
	"fmt"
	"io/ioutil"
	"math/big"
	"net"
	"os"
	"reflect"
	"strings"
	"sync"
	"testing"
	"time"

	"github.com/letsencrypt/boulder/probs"

	"golang.org/x/net/context"

	"github.com/jmhodges/clock"
	gorp "gopkg.in/go-gorp/gorp.v2"
	jose "gopkg.in/square/go-jose.v2"

	"github.com/letsencrypt/boulder/core"
	corepb "github.com/letsencrypt/boulder/core/proto"
	berrors "github.com/letsencrypt/boulder/errors"
	"github.com/letsencrypt/boulder/features"
	bgrpc "github.com/letsencrypt/boulder/grpc"
	blog "github.com/letsencrypt/boulder/log"
	"github.com/letsencrypt/boulder/metrics"
	"github.com/letsencrypt/boulder/revocation"
	sapb "github.com/letsencrypt/boulder/sa/proto"
	"github.com/letsencrypt/boulder/sa/satest"
	"github.com/letsencrypt/boulder/test"
	"github.com/letsencrypt/boulder/test/vars"
)

var log = blog.UseMock()
var ctx = context.Background()

// initSA constructs a SQLStorageAuthority and a clean up function
// that should be defer'ed to the end of the test.
func initSA(t *testing.T) (*SQLStorageAuthority, clock.FakeClock, func()) {
	features.Reset()

	dbMap, err := NewDbMap(vars.DBConnSA, 0)
	if err != nil {
		t.Fatalf("Failed to create dbMap: %s", err)
	}

	fc := clock.NewFake()
	fc.Set(time.Date(2015, 3, 4, 5, 0, 0, 0, time.UTC))

	sa, err := NewSQLStorageAuthority(dbMap, fc, log, metrics.NewNoopScope(), 1)
	if err != nil {
		t.Fatalf("Failed to create SA: %s", err)
	}

	cleanUp := test.ResetSATestDatabase(t)
	return sa, fc, cleanUp
}

var (
	anotherKey = `{
	"kty":"RSA",
	"n": "vd7rZIoTLEe-z1_8G1FcXSw9CQFEJgV4g9V277sER7yx5Qjz_Pkf2YVth6wwwFJEmzc0hoKY-MMYFNwBE4hQHw",
	"e":"AQAB"
}`
)

func TestAddRegistration(t *testing.T) {
	sa, clk, cleanUp := initSA(t)
	defer cleanUp()

	jwk := satest.GoodJWK()

	contact := "mailto:foo@example.com"
	contacts := &[]string{contact}
	reg, err := sa.NewRegistration(ctx, core.Registration{
		Key:       jwk,
		Contact:   contacts,
		InitialIP: net.ParseIP("43.34.43.34"),
	})
	if err != nil {
		t.Fatalf("Couldn't create new registration: %s", err)
	}
	test.Assert(t, reg.ID != 0, "ID shouldn't be 0")
	test.AssertDeepEquals(t, reg.Contact, contacts)

	_, err = sa.GetRegistration(ctx, 0)
	test.AssertError(t, err, "Registration object for ID 0 was returned")

	dbReg, err := sa.GetRegistration(ctx, reg.ID)
	test.AssertNotError(t, err, fmt.Sprintf("Couldn't get registration with ID %v", reg.ID))

	expectedReg := core.Registration{
		ID:        reg.ID,
		Key:       jwk,
		InitialIP: net.ParseIP("43.34.43.34"),
		CreatedAt: clk.Now(),
	}
	test.AssertEquals(t, dbReg.ID, expectedReg.ID)
	test.Assert(t, core.KeyDigestEquals(dbReg.Key, expectedReg.Key), "Stored key != expected")

	newReg := core.Registration{
		ID:        reg.ID,
		Key:       jwk,
		Contact:   &[]string{"test.com"},
		InitialIP: net.ParseIP("72.72.72.72"),
		Agreement: "yes",
	}
	err = sa.UpdateRegistration(ctx, newReg)
	test.AssertNotError(t, err, fmt.Sprintf("Couldn't get registration with ID %v", reg.ID))
	dbReg, err = sa.GetRegistrationByKey(ctx, jwk)
	test.AssertNotError(t, err, "Couldn't get registration by key")

	test.AssertEquals(t, dbReg.ID, newReg.ID)
	test.AssertEquals(t, dbReg.Agreement, newReg.Agreement)

	var anotherJWK jose.JSONWebKey
	err = json.Unmarshal([]byte(anotherKey), &anotherJWK)
	test.AssertNotError(t, err, "couldn't unmarshal anotherJWK")
	_, err = sa.GetRegistrationByKey(ctx, &anotherJWK)
	test.AssertError(t, err, "Registration object for invalid key was returned")
}

func TestNoSuchRegistrationErrors(t *testing.T) {
	sa, _, cleanUp := initSA(t)
	defer cleanUp()

	_, err := sa.GetRegistration(ctx, 100)
	if !berrors.Is(err, berrors.NotFound) {
		t.Errorf("GetRegistration: expected a berrors.NotFound type error, got %T type error (%s)", err, err)
	}

	jwk := satest.GoodJWK()
	_, err = sa.GetRegistrationByKey(ctx, jwk)
	if !berrors.Is(err, berrors.NotFound) {
		t.Errorf("GetRegistrationByKey: expected a berrors.NotFound type error, got %T type error (%s)", err, err)
	}

	err = sa.UpdateRegistration(ctx, core.Registration{ID: 100, Key: jwk})
	if !berrors.Is(err, berrors.NotFound) {
		t.Errorf("UpdateRegistration: expected a berrors.NotFound type error, got %T type error (%v)", err, err)
	}
}

func TestCountPendingAuthorizations(t *testing.T) {
	sa, fc, cleanUp := initSA(t)
	defer cleanUp()

	reg := satest.CreateWorkingRegistration(t, sa)
	expires := fc.Now().Add(time.Hour)
	pendingAuthz := core.Authorization{
		RegistrationID: reg.ID,
		Expires:        &expires,
	}

	pendingAuthz, err := sa.NewPendingAuthorization(ctx, pendingAuthz)
	test.AssertNotError(t, err, "Couldn't create new pending authorization")
	count, err := sa.CountPendingAuthorizations(ctx, reg.ID)
	test.AssertNotError(t, err, "Couldn't count pending authorizations")
	test.AssertEquals(t, count, 0)

	pendingAuthz.Status = core.StatusPending
	pendingAuthz, err = sa.NewPendingAuthorization(ctx, pendingAuthz)
	test.AssertNotError(t, err, "Couldn't create new pending authorization")
	count, err = sa.CountPendingAuthorizations(ctx, reg.ID)
	test.AssertNotError(t, err, "Couldn't count pending authorizations")
	test.AssertEquals(t, count, 1)

	fc.Add(2 * time.Hour)
	count, err = sa.CountPendingAuthorizations(ctx, reg.ID)
	test.AssertNotError(t, err, "Couldn't count pending authorizations")
	test.AssertEquals(t, count, 0)
}

func TestAddAuthorization(t *testing.T) {
	sa, _, cleanUp := initSA(t)
	defer cleanUp()

	reg := satest.CreateWorkingRegistration(t, sa)
	PA := core.Authorization{RegistrationID: reg.ID}

	PA, err := sa.NewPendingAuthorization(ctx, PA)
	test.AssertNotError(t, err, "Couldn't create new pending authorization")
	test.Assert(t, PA.ID != "", "ID shouldn't be blank")

	dbPa, err := sa.GetAuthorization(ctx, PA.ID)
	test.AssertNotError(t, err, "Couldn't get pending authorization with ID "+PA.ID)
	test.AssertMarshaledEquals(t, PA, dbPa)

	expectedPa := core.Authorization{ID: PA.ID}
	test.AssertMarshaledEquals(t, dbPa.ID, expectedPa.ID)

	exp := time.Now().AddDate(0, 0, 1)
	identifier := core.AcmeIdentifier{Type: core.IdentifierDNS, Value: "wut.com"}
	newPa := core.Authorization{ID: PA.ID, Identifier: identifier, RegistrationID: reg.ID, Status: core.StatusPending, Expires: &exp}

	newPa.Status = core.StatusValid
	err = sa.FinalizeAuthorization(ctx, newPa)
	test.AssertNotError(t, err, "Couldn't finalize pending authorization with ID "+PA.ID)

	dbPa, err = sa.GetAuthorization(ctx, PA.ID)
	test.AssertNotError(t, err, "Couldn't get authorization with ID "+PA.ID)
}

func TestRecyclePendingDisabled(t *testing.T) {
	sa, _, cleanUp := initSA(t)
	defer cleanUp()

	reg := satest.CreateWorkingRegistration(t, sa)
	pendingAuthz, err := sa.NewPendingAuthorization(ctx, core.Authorization{RegistrationID: reg.ID})

	test.AssertNotError(t, err, "Couldn't create new pending authorization")
	test.Assert(t, pendingAuthz.ID != "", "ID shouldn't be blank")

	pendingAuthz2, err := sa.NewPendingAuthorization(ctx, core.Authorization{RegistrationID: reg.ID})

	test.AssertNotError(t, err, "Couldn't create new pending authorization")
	test.AssertNotEquals(t, pendingAuthz.ID, pendingAuthz2.ID)
}

func TestRecyclePendingEnabled(t *testing.T) {

	sa, fc, cleanUp := initSA(t)
	defer cleanUp()

	reg := satest.CreateWorkingRegistration(t, sa)
	expires := fc.Now()
	authz := core.Authorization{
		RegistrationID: reg.ID,
		Identifier: core.AcmeIdentifier{
			Type:  "dns",
			Value: "example.letsencrypt.org",
		},
		Challenges: []core.Challenge{
			core.Challenge{
				URI:    "https://acme-example.letsencrypt.org/challenge123",
				Type:   "http-01",
				Status: "pending",
				Token:  "abc",
			},
		},
		Expires: &expires,
	}

	// Add expired authz
	_, err := sa.NewPendingAuthorization(ctx, authz)
	test.AssertNotError(t, err, "Couldn't create new expired pending authorization")

	// Add expected authz
	fc.Add(3 * time.Hour)
	expires = fc.Now().Add(2 * time.Hour) // magic pointer
	pendingAuthzA, err := sa.NewPendingAuthorization(ctx, authz)
	test.AssertNotError(t, err, "Couldn't create new pending authorization")
	test.Assert(t, pendingAuthzA.ID != "", "ID shouldn't be blank")
	// Add extra authz for kicks
	pendingAuthzB, err := sa.NewPendingAuthorization(ctx, authz)
	test.AssertNotError(t, err, "Couldn't create new pending authorization")
	test.Assert(t, pendingAuthzB.ID != "", "ID shouldn't be blank")
}

func CreateDomainAuth(t *testing.T, domainName string, sa *SQLStorageAuthority) (authz core.Authorization) {
	return CreateDomainAuthWithRegID(t, domainName, sa, 42)
}

func CreateDomainAuthWithRegID(t *testing.T, domainName string, sa *SQLStorageAuthority, regID int64) (authz core.Authorization) {
	exp := sa.clk.Now().AddDate(0, 0, 1) // expire in 1 day

	// create pending auth
	authz, err := sa.NewPendingAuthorization(ctx, core.Authorization{
		Status:         core.StatusPending,
		Expires:        &exp,
		Identifier:     core.AcmeIdentifier{Type: core.IdentifierDNS, Value: domainName},
		RegistrationID: regID,
		Challenges:     []core.Challenge{{Type: "simpleHttp", Status: core.StatusValid, URI: domainName, Token: "THISWOULDNTBEAGOODTOKEN"}},
	})
	if err != nil {
		t.Fatalf("Couldn't create new pending authorization: %s", err)
	}
	test.Assert(t, authz.ID != "", "ID shouldn't be blank")

	return
}

// Ensure we get only valid authorization with correct RegID
func TestGetValidAuthorizationsBasic(t *testing.T) {
	sa, clk, cleanUp := initSA(t)
	defer cleanUp()

	// Attempt to get unauthorized domain.
	authzMap, err := sa.GetValidAuthorizations(ctx, 0, []string{"example.org"}, clk.Now())
	// Should get no results, but not error.
	test.AssertNotError(t, err, "Error getting valid authorizations")
	test.AssertEquals(t, len(authzMap), 0)

	reg := satest.CreateWorkingRegistration(t, sa)

	// authorize "example.org"
	authz := CreateDomainAuthWithRegID(t, "example.org", sa, reg.ID)

	// finalize auth
	authz.Status = core.StatusValid
	err = sa.FinalizeAuthorization(ctx, authz)
	test.AssertNotError(t, err, "Couldn't finalize pending authorization with ID "+authz.ID)

	// attempt to get authorized domain with wrong RegID
	authzMap, err = sa.GetValidAuthorizations(ctx, 0, []string{"example.org"}, clk.Now())
	test.AssertNotError(t, err, "Error getting valid authorizations")
	test.AssertEquals(t, len(authzMap), 0)

	// get authorized domain
	authzMap, err = sa.GetValidAuthorizations(ctx, reg.ID, []string{"example.org"}, clk.Now())
	test.AssertNotError(t, err, "Should have found a valid auth for example.org and regID 42")
	test.AssertEquals(t, len(authzMap), 1)
	result := authzMap["example.org"]
	test.AssertEquals(t, result.Status, core.StatusValid)
	test.AssertEquals(t, result.Identifier.Type, core.IdentifierDNS)
	test.AssertEquals(t, result.Identifier.Value, "example.org")
	test.AssertEquals(t, result.RegistrationID, reg.ID)
}

func TestCountInvalidAuthorizations(t *testing.T) {
	sa, _, cleanUp := initSA(t)
	defer cleanUp()

	reg := satest.CreateWorkingRegistration(t, sa)

	key2 := new(jose.JSONWebKey)
	key2.Key = &rsa.PublicKey{N: big.NewInt(1), E: 3}
	reg2, err := sa.NewRegistration(context.Background(), core.Registration{
		Key:       key2,
		InitialIP: net.ParseIP("88.77.66.11"),
		CreatedAt: time.Date(2003, 5, 10, 0, 0, 0, 0, time.UTC),
		Status:    core.StatusValid,
	})
	test.AssertNotError(t, err, "making registration")

	baseTime := time.Date(2017, 3, 4, 5, 0, 0, 0, time.UTC)
	latest := baseTime.Add(3 * time.Hour)

	makeInvalidAuthz := func(regID int64, domain string, offset time.Duration) {
		authz := CreateDomainAuthWithRegID(t, domain, sa, regID)
		exp := baseTime.Add(offset)
		authz.Expires = &exp
		authz.Status = "invalid"
		err := sa.FinalizeAuthorization(ctx, authz)
		test.AssertNotError(t, err, "Couldn't finalize pending authorization with ID "+authz.ID)
	}

	// We're going to count authzs for reg.ID and example.net, expiring between
	// baseTime and baseTime + 3 hours, so add two examples that should be counted
	// (1 hour from now and 2 hours from now), plus three that shouldn't be
	// counted (too far future, wrong domain name, and wrong ID).
	hostname := "example.net"
	makeInvalidAuthz(reg.ID, hostname, time.Hour)
	makeInvalidAuthz(reg.ID, hostname, 2*time.Hour)
	makeInvalidAuthz(reg.ID, hostname, 24*time.Hour)
	makeInvalidAuthz(reg.ID, "example.com", time.Hour)
	makeInvalidAuthz(reg2.ID, hostname, time.Hour)

	earliestNanos := baseTime.UnixNano()
	latestNanos := latest.UnixNano()

	count, err := sa.CountInvalidAuthorizations(context.Background(), &sapb.CountInvalidAuthorizationsRequest{
		RegistrationID: &reg.ID,
		Hostname:       &hostname,
		Range: &sapb.Range{
			Earliest: &earliestNanos,
			Latest:   &latestNanos,
		},
	})
	test.AssertNotError(t, err, "counting invalid authorizations")

	if *count.Count != 2 {
		t.Errorf("expected to count 2 invalid authorizations, counted %d instead", *count.Count)
	}
}

// Ensure we get the latest valid authorization for an ident
func TestGetValidAuthorizationsDuplicate(t *testing.T) {
	sa, clk, cleanUp := initSA(t)
	defer cleanUp()

	domain := "example.org"
	var err error

	reg := satest.CreateWorkingRegistration(t, sa)

	makeAuthz := func(daysToExpiry int, status core.AcmeStatus) core.Authorization {
		authz := CreateDomainAuthWithRegID(t, domain, sa, reg.ID)
		exp := clk.Now().AddDate(0, 0, daysToExpiry)
		authz.Expires = &exp
		authz.Status = status
		err = sa.FinalizeAuthorization(ctx, authz)
		test.AssertNotError(t, err, "Couldn't finalize pending authorization with ID "+authz.ID)
		return authz
	}

	// create invalid authz
	makeAuthz(10, core.StatusInvalid)

	// should not get the auth
	authzMap, err := sa.GetValidAuthorizations(ctx, reg.ID, []string{domain}, clk.Now())
	test.AssertEquals(t, len(authzMap), 0)

	// create valid auth
	makeAuthz(1, core.StatusValid)

	// should get the valid auth even if it's expire date is lower than the invalid one
	authzMap, err = sa.GetValidAuthorizations(ctx, reg.ID, []string{domain}, clk.Now())
	test.AssertNotError(t, err, "Should have found a valid auth for "+domain)
	test.AssertEquals(t, len(authzMap), 1)
	result1 := authzMap[domain]
	test.AssertEquals(t, result1.Status, core.StatusValid)
	test.AssertEquals(t, result1.Identifier.Type, core.IdentifierDNS)
	test.AssertEquals(t, result1.Identifier.Value, domain)
	test.AssertEquals(t, result1.RegistrationID, reg.ID)

	// create a newer auth
	newAuthz := makeAuthz(2, core.StatusValid)

	authzMap, err = sa.GetValidAuthorizations(ctx, reg.ID, []string{domain}, clk.Now())
	test.AssertNotError(t, err, "Should have found a valid auth for "+domain)
	test.AssertEquals(t, len(authzMap), 1)
	result2 := authzMap[domain]
	test.AssertEquals(t, result2.Status, core.StatusValid)
	test.AssertEquals(t, result2.Identifier.Type, core.IdentifierDNS)
	test.AssertEquals(t, result2.Identifier.Value, domain)
	test.AssertEquals(t, result2.RegistrationID, reg.ID)
	// make sure we got the latest auth
	test.AssertEquals(t, result2.ID, newAuthz.ID)
}

// Fetch multiple authzs at once. Check that
func TestGetValidAuthorizationsMultiple(t *testing.T) {
	sa, clk, cleanUp := initSA(t)
	defer cleanUp()
	var err error

	reg := satest.CreateWorkingRegistration(t, sa)

	makeAuthz := func(daysToExpiry int, status core.AcmeStatus, domain string) core.Authorization {
		authz := CreateDomainAuthWithRegID(t, domain, sa, reg.ID)
		exp := clk.Now().AddDate(0, 0, daysToExpiry)
		authz.Expires = &exp
		authz.Status = status
		err = sa.FinalizeAuthorization(ctx, authz)
		test.AssertNotError(t, err, "Couldn't finalize pending authorization with ID "+authz.ID)
		return authz
	}
	makeAuthz(1, core.StatusValid, "blog.example.com")
	makeAuthz(2, core.StatusInvalid, "blog.example.com")
	makeAuthz(5, core.StatusValid, "www.example.com")
	wwwAuthz := makeAuthz(6, core.StatusValid, "www.example.com")

	authzMap, err := sa.GetValidAuthorizations(ctx, reg.ID,
		[]string{"blog.example.com", "www.example.com", "absent.example.com"}, clk.Now())
	test.AssertNotError(t, err, "Couldn't get authorizations")
	test.AssertEquals(t, len(authzMap), 2)
	blogResult := authzMap["blog.example.com"]
	if blogResult == nil {
		t.Errorf("Didn't find blog.example.com in result")
	}
	if blogResult.Status == core.StatusInvalid {
		t.Errorf("Got invalid blogResult")
	}
	wwwResult := authzMap["www.example.com"]
	if wwwResult == nil {
		t.Errorf("Didn't find www.example.com in result")
	}
	test.AssertEquals(t, wwwResult.ID, wwwAuthz.ID)
}

func TestAddCertificate(t *testing.T) {
	sa, clk, cleanUp := initSA(t)
	defer cleanUp()

	reg := satest.CreateWorkingRegistration(t, sa)

	// An example cert taken from EFF's website
	certDER, err := ioutil.ReadFile("www.eff.org.der")
	test.AssertNotError(t, err, "Couldn't read example cert DER")

	// Calling AddCertificate with a non-nil issued should succeed
	issued := sa.clk.Now()
	digest, err := sa.AddCertificate(ctx, certDER, reg.ID, nil, &issued)
	test.AssertNotError(t, err, "Couldn't add www.eff.org.der")
	test.AssertEquals(t, digest, "qWoItDZmR4P9eFbeYgXXP3SR4ApnkQj8x4LsB_ORKBo")

	retrievedCert, err := sa.GetCertificate(ctx, "000000000000000000000000000000021bd4")
	test.AssertNotError(t, err, "Couldn't get www.eff.org.der by full serial")
	test.AssertByteEquals(t, certDER, retrievedCert.DER)
	// Because nil was provided as the Issued time we expect the cert was stored
	// with an issued time equal to now
	test.AssertEquals(t, retrievedCert.Issued, clk.Now())

	certificateStatus, err := sa.GetCertificateStatus(ctx, "000000000000000000000000000000021bd4")
	test.AssertNotError(t, err, "Couldn't get status for www.eff.org.der")
	test.Assert(t, certificateStatus.Status == core.OCSPStatusGood, "OCSP Status should be good")
	test.Assert(t, certificateStatus.OCSPLastUpdated.IsZero(), "OCSPLastUpdated should be nil")
	test.AssertEquals(t, certificateStatus.NotAfter, retrievedCert.Expires)

	// Test cert generated locally by Boulder / CFSSL, names [example.com,
	// www.example.com, admin.example.com]
	certDER2, err := ioutil.ReadFile("test-cert.der")
	test.AssertNotError(t, err, "Couldn't read example cert DER")
	serial := "ffdd9b8a82126d96f61d378d5ba99a0474f0"

	// Add the certificate with a specific issued time instead of nil
	issuedTime := time.Date(2018, 4, 1, 7, 0, 0, 0, time.UTC)
	digest2, err := sa.AddCertificate(ctx, certDER2, reg.ID, nil, &issuedTime)
	test.AssertNotError(t, err, "Couldn't add test-cert.der")
	test.AssertEquals(t, digest2, "vrlPN5wIPME1D2PPsCy-fGnTWh8dMyyYQcXPRkjHAQI")

	retrievedCert2, err := sa.GetCertificate(ctx, serial)
	test.AssertNotError(t, err, "Couldn't get test-cert.der")
	test.AssertByteEquals(t, certDER2, retrievedCert2.DER)
	// The cert should have been added with the specific issued time we provided
	// as the issued field.
	test.AssertEquals(t, retrievedCert2.Issued, issuedTime)

	certificateStatus2, err := sa.GetCertificateStatus(ctx, serial)
	test.AssertNotError(t, err, "Couldn't get status for test-cert.der")
	test.Assert(t, certificateStatus2.Status == core.OCSPStatusGood, "OCSP Status should be good")
	test.Assert(t, certificateStatus2.OCSPLastUpdated.IsZero(), "OCSPLastUpdated should be nil")

	// Test adding OCSP response with cert
	certDER3, err := ioutil.ReadFile("test-cert2.der")
	test.AssertNotError(t, err, "Couldn't read example cert DER")
	serial = "ffa0160630d618b2eb5c0510824b14274856"
	ocspResp := []byte{0, 0, 1}
	_, err = sa.AddCertificate(ctx, certDER3, reg.ID, ocspResp, &issuedTime)
	test.AssertNotError(t, err, "Couldn't add test-cert2.der")

	certificateStatus3, err := sa.GetCertificateStatus(ctx, serial)
	test.AssertNotError(t, err, "Couldn't get status for test-cert2.der")
	test.Assert(
		t,
		bytes.Compare(certificateStatus3.OCSPResponse, ocspResp) == 0,
		fmt.Sprintf("OCSP responses don't match, expected: %x, got %x", certificateStatus3.OCSPResponse, ocspResp),
	)
	test.Assert(
		t,
		clk.Now().Equal(certificateStatus3.OCSPLastUpdated),
		fmt.Sprintf("OCSPLastUpdated doesn't match, expected %s, got %s", clk.Now(), certificateStatus3.OCSPLastUpdated),
	)
}

func TestCountCertificatesByNames(t *testing.T) {
	sa, clk, cleanUp := initSA(t)
	defer cleanUp()

	// Test cert generated locally by Boulder / CFSSL, names [example.com,
	// www.example.com, admin.example.com]
	certDER, err := ioutil.ReadFile("test-cert.der")
	test.AssertNotError(t, err, "Couldn't read example cert DER")

	cert, err := x509.ParseCertificate(certDER)
	test.AssertNotError(t, err, "Couldn't parse example cert DER")

	// Set the test clock's time to the time from the test certificate
	clk.Add(-clk.Now().Sub(cert.NotBefore))
	now := clk.Now()
	yesterday := clk.Now().Add(-24 * time.Hour)
	twoDaysAgo := clk.Now().Add(-48 * time.Hour)
	tomorrow := clk.Now().Add(24 * time.Hour)

	// Count for a name that doesn't have any certs
	counts, err := sa.CountCertificatesByNames(ctx, []string{"example.com"}, yesterday, now)
	test.AssertNotError(t, err, "Error counting certs.")
	test.AssertEquals(t, len(counts), 1)
	test.AssertEquals(t, *counts[0].Name, "example.com")
	test.AssertEquals(t, *counts[0].Count, int64(0))

	// Add the test cert and query for its names.
	reg := satest.CreateWorkingRegistration(t, sa)
	issued := sa.clk.Now()
	_, err = sa.AddCertificate(ctx, certDER, reg.ID, nil, &issued)
	test.AssertNotError(t, err, "Couldn't add test-cert.der")

	// Time range including now should find the cert
	counts, err = sa.CountCertificatesByNames(ctx, []string{"example.com"}, yesterday, now)
	test.AssertNotError(t, err, "sa.CountCertificatesByName failed")
	test.AssertEquals(t, len(counts), 1)
	test.AssertEquals(t, *counts[0].Name, "example.com")
	test.AssertEquals(t, *counts[0].Count, int64(1))

	// Time range between two days ago and yesterday should not.
	counts, err = sa.CountCertificatesByNames(ctx, []string{"example.com"}, twoDaysAgo, yesterday)
	test.AssertNotError(t, err, "Error counting certs.")
	test.AssertEquals(t, len(counts), 1)
	test.AssertEquals(t, *counts[0].Name, "example.com")
	test.AssertEquals(t, *counts[0].Count, int64(0))

	// Time range between now and tomorrow also should not (time ranges are
	// inclusive at the tail end, but not the beginning end).
	counts, err = sa.CountCertificatesByNames(ctx, []string{"example.com"}, now, tomorrow)
	test.AssertNotError(t, err, "Error counting certs.")
	test.AssertEquals(t, len(counts), 1)
	test.AssertEquals(t, *counts[0].Name, "example.com")
	test.AssertEquals(t, *counts[0].Count, int64(0))

	// Add a second test cert (for example.co.bn) and query for multiple names.
	names := []string{"example.com", "foo.com", "example.co.bn"}

	// Override countCertificatesByName with an implementation of certCountFunc
	// that will block forever if it's called in serial, but will succeed if
	// called in parallel.
	var interlocker sync.WaitGroup
	interlocker.Add(len(names))
	sa.parallelismPerRPC = len(names)
	oldCertCountFunc := sa.countCertificatesByName
	sa.countCertificatesByName = func(sel dbSelector, domain string, earliest, latest time.Time) (int, error) {
		interlocker.Done()
		interlocker.Wait()
		return oldCertCountFunc(sel, domain, earliest, latest)
	}

	certDER2, err := ioutil.ReadFile("test-cert2.der")
	test.AssertNotError(t, err, "Couldn't read test-cert2.der")
	_, err = sa.AddCertificate(ctx, certDER2, reg.ID, nil, &issued)
	test.AssertNotError(t, err, "Couldn't add test-cert2.der")
	counts, err = sa.CountCertificatesByNames(ctx, names, yesterday, now.Add(10000*time.Hour))
	test.AssertNotError(t, err, "Error counting certs.")
	test.AssertEquals(t, len(counts), 3)

	expected := map[string]int{
		"example.co.bn": 1,
		"foo.com":       0,
		"example.com":   1,
	}
	for _, entry := range counts {
		domain := *entry.Name
		actualCount := *entry.Count
		expectedCount := int64(expected[domain])
		test.AssertEquals(t, actualCount, expectedCount)
	}
}

func TestMarkCertificateRevoked(t *testing.T) {
	sa, fc, cleanUp := initSA(t)
	defer cleanUp()

	reg := satest.CreateWorkingRegistration(t, sa)
	// Add a cert to the DB to test with.
	certDER, err := ioutil.ReadFile("www.eff.org.der")
	test.AssertNotError(t, err, "Couldn't read example cert DER")
	issued := sa.clk.Now()
	_, err = sa.AddCertificate(ctx, certDER, reg.ID, nil, &issued)
	test.AssertNotError(t, err, "Couldn't add www.eff.org.der")

	serial := "000000000000000000000000000000021bd4"
	const ocspResponse = "this is a fake OCSP response"

	certificateStatusObj, err := sa.GetCertificateStatus(ctx, serial)
	test.AssertNotError(t, err, "sa.GetCertificateStatus failed")
	test.AssertEquals(t, certificateStatusObj.Status, core.OCSPStatusGood)

	fc.Add(1 * time.Hour)

	err = sa.MarkCertificateRevoked(ctx, serial, revocation.KeyCompromise)
	test.AssertNotError(t, err, "MarkCertificateRevoked failed")

	certificateStatusObj, err = sa.GetCertificateStatus(ctx, serial)
	test.AssertNotError(t, err, "Failed to fetch certificate status")

	if revocation.KeyCompromise != certificateStatusObj.RevokedReason {
		t.Errorf("RevokedReasons, expected %v, got %v", revocation.KeyCompromise, certificateStatusObj.RevokedReason)
	}
	if !fc.Now().Equal(certificateStatusObj.RevokedDate) {
		t.Errorf("RevokedData, expected %s, got %s", fc.Now(), certificateStatusObj.RevokedDate)
	}
}

func TestCountRegistrationsByIP(t *testing.T) {
	sa, fc, cleanUp := initSA(t)
	defer cleanUp()

	contact := "mailto:foo@example.com"

	// Create one IPv4 registration
	_, err := sa.NewRegistration(ctx, core.Registration{
		Key:       &jose.JSONWebKey{Key: &rsa.PublicKey{N: big.NewInt(1), E: 1}},
		Contact:   &[]string{contact},
		InitialIP: net.ParseIP("43.34.43.34"),
	})
	// Create two IPv6 registrations, both within the same /48
	test.AssertNotError(t, err, "Couldn't insert registration")
	_, err = sa.NewRegistration(ctx, core.Registration{
		Key:       &jose.JSONWebKey{Key: &rsa.PublicKey{N: big.NewInt(2), E: 1}},
		Contact:   &[]string{contact},
		InitialIP: net.ParseIP("2001:cdba:1234:5678:9101:1121:3257:9652"),
	})
	test.AssertNotError(t, err, "Couldn't insert registration")
	_, err = sa.NewRegistration(ctx, core.Registration{
		Key:       &jose.JSONWebKey{Key: &rsa.PublicKey{N: big.NewInt(3), E: 1}},
		Contact:   &[]string{contact},
		InitialIP: net.ParseIP("2001:cdba:1234:5678:9101:1121:3257:9653"),
	})
	test.AssertNotError(t, err, "Couldn't insert registration")

	earliest := fc.Now().Add(-time.Hour * 24)
	latest := fc.Now()

	// There should be 0 registrations for an IPv4 address we didn't add
	// a registration for
	count, err := sa.CountRegistrationsByIP(ctx, net.ParseIP("1.1.1.1"), earliest, latest)
	test.AssertNotError(t, err, "Failed to count registrations")
	test.AssertEquals(t, count, 0)
	// There should be 1 registration for the IPv4 address we did add
	// a registration for
	count, err = sa.CountRegistrationsByIP(ctx, net.ParseIP("43.34.43.34"), earliest, latest)
	test.AssertNotError(t, err, "Failed to count registrations")
	test.AssertEquals(t, count, 1)
	// There should be 1 registration for the first IPv6 address we added
	// a registration for
	count, err = sa.CountRegistrationsByIP(ctx, net.ParseIP("2001:cdba:1234:5678:9101:1121:3257:9652"), earliest, latest)
	test.AssertNotError(t, err, "Failed to count registrations")
	test.AssertEquals(t, count, 1)
	// There should be 1 registration for the second IPv6 address we added
	// a registration for as well
	count, err = sa.CountRegistrationsByIP(ctx, net.ParseIP("2001:cdba:1234:5678:9101:1121:3257:9653"), earliest, latest)
	test.AssertNotError(t, err, "Failed to count registrations")
	test.AssertEquals(t, count, 1)
	// There should be 0 registrations for an IPv6 address in the same /48 as the
	// two IPv6 addresses with registrations
	count, err = sa.CountRegistrationsByIP(ctx, net.ParseIP("2001:cdba:1234:0000:0000:0000:0000:0000"), earliest, latest)
	test.AssertNotError(t, err, "Failed to count registrations")
	test.AssertEquals(t, count, 0)
}

func TestCountRegistrationsByIPRange(t *testing.T) {
	sa, fc, cleanUp := initSA(t)
	defer cleanUp()

	contact := "mailto:foo@example.com"

	// Create one IPv4 registration
	_, err := sa.NewRegistration(ctx, core.Registration{
		Key:       &jose.JSONWebKey{Key: &rsa.PublicKey{N: big.NewInt(1), E: 1}},
		Contact:   &[]string{contact},
		InitialIP: net.ParseIP("43.34.43.34"),
	})
	// Create two IPv6 registrations, both within the same /48
	test.AssertNotError(t, err, "Couldn't insert registration")
	_, err = sa.NewRegistration(ctx, core.Registration{
		Key:       &jose.JSONWebKey{Key: &rsa.PublicKey{N: big.NewInt(2), E: 1}},
		Contact:   &[]string{contact},
		InitialIP: net.ParseIP("2001:cdba:1234:5678:9101:1121:3257:9652"),
	})
	test.AssertNotError(t, err, "Couldn't insert registration")
	_, err = sa.NewRegistration(ctx, core.Registration{
		Key:       &jose.JSONWebKey{Key: &rsa.PublicKey{N: big.NewInt(3), E: 1}},
		Contact:   &[]string{contact},
		InitialIP: net.ParseIP("2001:cdba:1234:5678:9101:1121:3257:9653"),
	})
	test.AssertNotError(t, err, "Couldn't insert registration")

	earliest := fc.Now().Add(-time.Hour * 24)
	latest := fc.Now()

	// There should be 0 registrations in the range for an IPv4 address we didn't
	// add a registration for
	count, err := sa.CountRegistrationsByIPRange(ctx, net.ParseIP("1.1.1.1"), earliest, latest)
	test.AssertNotError(t, err, "Failed to count registrations")
	test.AssertEquals(t, count, 0)
	// There should be 1 registration in the range for the IPv4 address we did
	// add a registration for
	count, err = sa.CountRegistrationsByIPRange(ctx, net.ParseIP("43.34.43.34"), earliest, latest)
	test.AssertNotError(t, err, "Failed to count registrations")
	test.AssertEquals(t, count, 1)
	// There should be 2 registrations in the range for the first IPv6 address we added
	// a registration for because it's in the same /48
	count, err = sa.CountRegistrationsByIPRange(ctx, net.ParseIP("2001:cdba:1234:5678:9101:1121:3257:9652"), earliest, latest)
	test.AssertNotError(t, err, "Failed to count registrations")
	test.AssertEquals(t, count, 2)
	// There should be 2 registrations in the range for the second IPv6 address
	// we added a registration for as well, because it too is in the same /48
	count, err = sa.CountRegistrationsByIPRange(ctx, net.ParseIP("2001:cdba:1234:5678:9101:1121:3257:9653"), earliest, latest)
	test.AssertNotError(t, err, "Failed to count registrations")
	test.AssertEquals(t, count, 2)
	// There should also be 2 registrations in the range for an arbitrary IPv6 address in
	// the same /48 as the registrations we added
	count, err = sa.CountRegistrationsByIPRange(ctx, net.ParseIP("2001:cdba:1234:0000:0000:0000:0000:0000"), earliest, latest)
	test.AssertNotError(t, err, "Failed to count registrations")
	test.AssertEquals(t, count, 2)
}

func TestRevokeAuthorizationsByDomain(t *testing.T) {
	sa, _, cleanUp := initSA(t)
	defer cleanUp()

	reg := satest.CreateWorkingRegistration(t, sa)
	PA1 := CreateDomainAuthWithRegID(t, "a.com", sa, reg.ID)
	PA2 := CreateDomainAuthWithRegID(t, "a.com", sa, reg.ID)

	PA2.Status = core.StatusValid
	err := sa.FinalizeAuthorization(ctx, PA2)
	test.AssertNotError(t, err, "Failed to finalize authorization")

	ident := core.AcmeIdentifier{Value: "a.com", Type: core.IdentifierDNS}
	ar, par, err := sa.RevokeAuthorizationsByDomain(ctx, ident)
	test.AssertNotError(t, err, "Failed to revoke authorizations for a.com")
	test.AssertEquals(t, ar, int64(1))
	test.AssertEquals(t, par, int64(1))

	PA, err := sa.GetAuthorization(ctx, PA1.ID)
	test.AssertNotError(t, err, "Failed to retrieve pending authorization")
	FA, err := sa.GetAuthorization(ctx, PA2.ID)
	test.AssertNotError(t, err, "Failed to retrieve finalized authorization")

	test.AssertEquals(t, PA.Status, core.StatusRevoked)
	test.AssertEquals(t, FA.Status, core.StatusRevoked)
}

func TestRevokeAuthorizationsByDomain2(t *testing.T) {
	if !strings.HasSuffix(os.Getenv("BOULDER_CONFIG_DIR"), "config-next") {
		return
	}

	sa, fc, cleanUp := initSA(t)
	defer cleanUp()

	reg := satest.CreateWorkingRegistration(t, sa)

	// Create four authorizations, leave one pending, finalize one, deactivate
	// one, and make one expired
	fc.Add(time.Hour * 2)
	v2 := true
	ident := "aaa"
	pending := string(core.StatusPending)
	expires := fc.Now().Add(time.Hour).UTC().UnixNano()
	challType := string(core.ChallengeTypeDNS01)
	tokenA := "YXNk"
	tokenB := "Zmdo"
	tokenC := "enhj"
	tokenD := "cXdl"
	oldExpires := fc.Now().Add(-time.Hour).UTC().UnixNano()
	ids, err := sa.NewAuthorizations2(context.Background(), &sapb.AddPendingAuthorizationsRequest{
		Authz: []*corepb.Authorization{
			&corepb.Authorization{ // pending
				V2:             &v2,
				Identifier:     &ident,
				RegistrationID: &reg.ID,
				Status:         &pending,
				Expires:        &expires,
				Challenges: []*corepb.Challenge{
					{
						Status: &pending,
						Type:   &challType,
						Token:  &tokenA,
					},
				},
			},
			&corepb.Authorization{ // finalized
				V2:             &v2,
				Identifier:     &ident,
				RegistrationID: &reg.ID,
				Status:         &pending,
				Expires:        &expires,
				Challenges: []*corepb.Challenge{
					{
						Status: &pending,
						Type:   &challType,
						Token:  &tokenB,
					},
				},
			},
			&corepb.Authorization{ // deactivated
				V2:             &v2,
				Identifier:     &ident,
				RegistrationID: &reg.ID,
				Status:         &pending,
				Expires:        &expires,
				Challenges: []*corepb.Challenge{
					{
						Status: &pending,
						Type:   &challType,
						Token:  &tokenC,
					},
				},
			},
			&corepb.Authorization{ // expired
				V2:             &v2,
				Identifier:     &ident,
				RegistrationID: &reg.ID,
				Status:         &pending,
				Expires:        &oldExpires,
				Challenges: []*corepb.Challenge{
					{
						Status: &pending,
						Type:   &challType,
						Token:  &tokenD,
					},
				},
			},
		},
	})
	test.AssertNotError(t, err, "sa.NewAuthorizations2 failed")
	test.AssertEquals(t, len(ids.Ids), 4)

	valid := string(core.StatusValid)
	err = sa.FinalizeAuthorization2(context.Background(), &sapb.FinalizeAuthorizationRequest{
		Id:                &ids.Ids[1],
		Status:            &valid,
		Attempted:         &challType,
		ValidationRecords: []*corepb.ValidationRecord{},
		Expires:           &expires,
	})
	test.AssertNotError(t, err, "sa.FinalizeAuthorization2 failed")
	_, err = sa.DeactivateAuthorization2(context.Background(), &sapb.AuthorizationID2{Id: &ids.Ids[2]})
	test.AssertNotError(t, err, "sa.DeactivateAuthorization2 failed")

	// Create one v1 style authorization
	exp := fc.Now().Add(time.Hour)
	oldPending, err := sa.NewPendingAuthorization(context.Background(), core.Authorization{
		Status:         core.StatusPending,
		RegistrationID: reg.ID,
		Identifier: core.AcmeIdentifier{
			Type:  core.IdentifierDNS,
			Value: ident,
		},
		Expires: &exp,
	})
	test.AssertNotError(t, err, "sa.NewPendingAuthorization failed")

	// Only the non-expired pending and valid authorizations should've been revoked
	_, err = sa.RevokeAuthorizationsByDomain2(context.Background(), &sapb.RevokeAuthorizationsByDomainRequest{
		Domain: &ident,
	})
	test.AssertNotError(t, err, "sa.RevokeAuthorizationsByDomain2")

	authzPB, err := sa.GetAuthorization2(context.Background(), &sapb.AuthorizationID2{Id: &ids.Ids[0]})
	test.AssertNotError(t, err, "sa.GetAuthorization2 failed")
	test.AssertEquals(t, *authzPB.Status, string(core.StatusRevoked))
	authzPB, err = sa.GetAuthorization2(context.Background(), &sapb.AuthorizationID2{Id: &ids.Ids[1]})
	test.AssertNotError(t, err, "sa.GetAuthorization2 failed")
	test.AssertEquals(t, *authzPB.Status, string(core.StatusRevoked))
	authzPB, err = sa.GetAuthorization2(context.Background(), &sapb.AuthorizationID2{Id: &ids.Ids[2]})
	test.AssertNotError(t, err, "sa.GetAuthorization2 failed")
	test.AssertEquals(t, *authzPB.Status, string(core.StatusDeactivated))
	authzPB, err = sa.GetAuthorization2(context.Background(), &sapb.AuthorizationID2{Id: &ids.Ids[3]})
	test.AssertNotError(t, err, "sa.GetAuthorization2 failed")
	test.AssertEquals(t, *authzPB.Status, string(core.StatusPending))
	oldPendingDB, err := sa.GetAuthorization(context.Background(), oldPending.ID)
	test.AssertNotError(t, err, "sa.GetAuthorization failed")
	test.AssertEquals(t, oldPendingDB.Status, core.StatusRevoked)

}

func TestFQDNSets(t *testing.T) {
	sa, fc, cleanUp := initSA(t)
	defer cleanUp()

	tx, err := sa.dbMap.Begin()
	test.AssertNotError(t, err, "Failed to open transaction")
	names := []string{"a.example.com", "B.example.com"}
	expires := fc.Now().Add(time.Hour * 2).UTC()
	issued := fc.Now()
	err = addFQDNSet(tx, names, "serial", issued, expires)
	test.AssertNotError(t, err, "Failed to add name set")
	test.AssertNotError(t, tx.Commit(), "Failed to commit transaction")

	// only one valid
	threeHours := time.Hour * 3
	count, err := sa.CountFQDNSets(ctx, threeHours, names)
	test.AssertNotError(t, err, "Failed to count name sets")
	test.AssertEquals(t, count, int64(1))

	// check hash isn't affected by changing name order/casing
	count, err = sa.CountFQDNSets(ctx, threeHours, []string{"b.example.com", "A.example.COM"})
	test.AssertNotError(t, err, "Failed to count name sets")
	test.AssertEquals(t, count, int64(1))

	// add another valid set
	tx, err = sa.dbMap.Begin()
	test.AssertNotError(t, err, "Failed to open transaction")
	err = addFQDNSet(tx, names, "anotherSerial", issued, expires)
	test.AssertNotError(t, err, "Failed to add name set")
	test.AssertNotError(t, tx.Commit(), "Failed to commit transaction")

	// only two valid
	count, err = sa.CountFQDNSets(ctx, threeHours, names)
	test.AssertNotError(t, err, "Failed to count name sets")
	test.AssertEquals(t, count, int64(2))

	// add an expired set
	tx, err = sa.dbMap.Begin()
	test.AssertNotError(t, err, "Failed to open transaction")
	err = addFQDNSet(
		tx,
		names,
		"yetAnotherSerial",
		issued.Add(-threeHours),
		expires.Add(-threeHours),
	)
	test.AssertNotError(t, err, "Failed to add name set")
	test.AssertNotError(t, tx.Commit(), "Failed to commit transaction")

	// only two valid
	count, err = sa.CountFQDNSets(ctx, threeHours, names)
	test.AssertNotError(t, err, "Failed to count name sets")
	test.AssertEquals(t, count, int64(2))
}

func TestFQDNSetsExists(t *testing.T) {
	sa, fc, cleanUp := initSA(t)
	defer cleanUp()

	names := []string{"a.example.com", "B.example.com"}
	exists, err := sa.FQDNSetExists(ctx, names)
	test.AssertNotError(t, err, "Failed to check FQDN set existence")
	test.Assert(t, !exists, "FQDN set shouldn't exist")

	tx, err := sa.dbMap.Begin()
	test.AssertNotError(t, err, "Failed to open transaction")
	expires := fc.Now().Add(time.Hour * 2).UTC()
	issued := fc.Now()
	err = addFQDNSet(tx, names, "serial", issued, expires)
	test.AssertNotError(t, err, "Failed to add name set")
	test.AssertNotError(t, tx.Commit(), "Failed to commit transaction")

	exists, err = sa.FQDNSetExists(ctx, names)
	test.AssertNotError(t, err, "Failed to check FQDN set existence")
	test.Assert(t, exists, "FQDN set does exist")
}

type execRecorder struct {
	query string
	args  []interface{}
}

func (e *execRecorder) Exec(query string, args ...interface{}) (sql.Result, error) {
	e.query = query
	e.args = args
	return nil, nil
}

func TestAddIssuedNames(t *testing.T) {
	serial := big.NewInt(1)
	expectedSerial := "000000000000000000000000000000000001"
	notBefore := time.Date(2018, 2, 14, 12, 0, 0, 0, time.UTC)
	placeholdersPerName := "(?, ?, ?, ?)"
	baseQuery := "INSERT INTO issuedNames (reversedName, serial, notBefore, renewal) VALUES"

	testCases := []struct {
		Name         string
		IssuedNames  []string
		SerialNumber *big.Int
		NotBefore    time.Time
		Renewal      bool
		ExpectedArgs []interface{}
	}{
		{
			Name:         "One domain, not a renewal",
			IssuedNames:  []string{"example.co.uk"},
			SerialNumber: serial,
			NotBefore:    notBefore,
			Renewal:      false,
			ExpectedArgs: []interface{}{
				"uk.co.example",
				expectedSerial,
				notBefore,
				false,
			},
		},
		{
			Name:         "Two domains, not a renewal",
			IssuedNames:  []string{"example.co.uk", "example.xyz"},
			SerialNumber: serial,
			NotBefore:    notBefore,
			Renewal:      false,
			ExpectedArgs: []interface{}{
				"uk.co.example",
				expectedSerial,
				notBefore,
				false,
				"xyz.example",
				expectedSerial,
				notBefore,
				false,
			},
		},
		{
			Name:         "One domain, renewal",
			IssuedNames:  []string{"example.co.uk"},
			SerialNumber: serial,
			NotBefore:    notBefore,
			Renewal:      true,
			ExpectedArgs: []interface{}{
				"uk.co.example",
				expectedSerial,
				notBefore,
				true,
			},
		},
		{
			Name:         "Two domains, renewal",
			IssuedNames:  []string{"example.co.uk", "example.xyz"},
			SerialNumber: serial,
			NotBefore:    notBefore,
			Renewal:      true,
			ExpectedArgs: []interface{}{
				"uk.co.example",
				expectedSerial,
				notBefore,
				true,
				"xyz.example",
				expectedSerial,
				notBefore,
				true,
			},
		},
	}

	for _, tc := range testCases {
		t.Run(tc.Name, func(t *testing.T) {
			var e execRecorder
			err := addIssuedNames(
				&e,
				&x509.Certificate{
					DNSNames:     tc.IssuedNames,
					SerialNumber: tc.SerialNumber,
					NotBefore:    tc.NotBefore,
				},
				tc.Renewal)
			test.AssertNotError(t, err, "addIssuedNames failed")
			expectedPlaceholders := placeholdersPerName
			for i := 0; i < len(tc.IssuedNames)-1; i++ {
				expectedPlaceholders = fmt.Sprintf("%s, %s", expectedPlaceholders, placeholdersPerName)
			}
			expectedQuery := fmt.Sprintf("%s %s;", baseQuery, expectedPlaceholders)
			test.AssertEquals(t, e.query, expectedQuery)
			if !reflect.DeepEqual(e.args, tc.ExpectedArgs) {
				t.Errorf("Wrong args: got\n%#v, expected\n%#v", e.args, tc.ExpectedArgs)
			}
		})
	}
}

func TestPreviousCertificateExists(t *testing.T) {
	sa, _, cleanUp := initSA(t)
	defer cleanUp()

	reg := satest.CreateWorkingRegistration(t, sa)

	// An example cert taken from EFF's website
	certDER, err := ioutil.ReadFile("www.eff.org.der")
	test.AssertNotError(t, err, "reading cert DER")

	issued := sa.clk.Now()
	_, err = sa.AddCertificate(ctx, certDER, reg.ID, nil, &issued)
	test.AssertNotError(t, err, "calling AddCertificate")

	cases := []struct {
		name     string
		domain   string
		regID    int64
		expected bool
	}{
		{"matches", "www.eff.org", reg.ID, true},
		{"wrongDomain", "wwoof.org", reg.ID, false},
		{"wrongAccount", "www.eff.org", 3333, false},
	}

	for _, testCase := range cases {
		t.Run(testCase.name, func(t *testing.T) {
			exists, err := sa.PreviousCertificateExists(context.Background(),
				&sapb.PreviousCertificateExistsRequest{
					Domain: &testCase.domain,
					RegID:  &testCase.regID,
				})
			test.AssertNotError(t, err, "calling PreviousCertificateExists")
			if *exists.Exists != testCase.expected {
				t.Errorf("wanted %v got %v", testCase.expected, *exists.Exists)
			}
		})
	}
}

func TestDeactivateAuthorization(t *testing.T) {
	sa, _, cleanUp := initSA(t)
	defer cleanUp()

	reg := satest.CreateWorkingRegistration(t, sa)
	PA := core.Authorization{RegistrationID: reg.ID}

	PA, err := sa.NewPendingAuthorization(ctx, PA)
	test.AssertNotError(t, err, "Couldn't create new pending authorization")
	test.Assert(t, PA.ID != "", "ID shouldn't be blank")

	dbPa, err := sa.GetAuthorization(ctx, PA.ID)
	test.AssertNotError(t, err, "Couldn't get pending authorization with ID "+PA.ID)
	test.AssertMarshaledEquals(t, PA, dbPa)

	expectedPa := core.Authorization{ID: PA.ID}
	test.AssertMarshaledEquals(t, dbPa.ID, expectedPa.ID)

	exp := time.Now().AddDate(0, 0, 1)
	identifier := core.AcmeIdentifier{Type: core.IdentifierDNS, Value: "wut.com"}
	newPa := core.Authorization{
		ID:             PA.ID,
		Identifier:     identifier,
		RegistrationID: reg.ID,
		Status:         core.StatusPending,
		Expires:        &exp,
	}

	newPa.Status = core.StatusValid
	err = sa.FinalizeAuthorization(ctx, newPa)
	test.AssertNotError(t, err, "Couldn't finalize pending authorization with ID "+PA.ID)

	dbPa, err = sa.GetAuthorization(ctx, PA.ID)
	test.AssertNotError(t, err, "Couldn't get authorization with ID "+PA.ID)

	err = sa.DeactivateAuthorization(ctx, dbPa.ID)
	test.AssertNotError(t, err, "Couldn't deactivate valid authorization with ID "+PA.ID)

	dbPa, err = sa.GetAuthorization(ctx, PA.ID)
	test.AssertNotError(t, err, "Couldn't get authorization with ID "+PA.ID)
	test.AssertEquals(t, dbPa.Status, core.StatusDeactivated)

	PA.Status = core.StatusPending
	PA, err = sa.NewPendingAuthorization(ctx, PA)
	test.AssertNotError(t, err, "Couldn't create new pending authorization")
	test.Assert(t, PA.ID != "", "ID shouldn't be blank")

	err = sa.DeactivateAuthorization(ctx, PA.ID)
	test.AssertNotError(t, err, "Couldn't deactivate pending authorization with ID "+PA.ID)

	dbPa, err = sa.GetAuthorization(ctx, PA.ID)
	test.AssertNotError(t, err, "Couldn't get authorization with ID "+PA.ID)
	test.AssertEquals(t, dbPa.Status, core.StatusDeactivated)

	pendingObj, err := sa.dbMap.Get(&pendingauthzModel{}, PA.ID)
	test.AssertNotError(t, err, "sa.dbMap.Get failed to get pending authz")
	test.Assert(t, pendingObj == nil, "Deactivated authorization still in pending table")
}

func TestDeactivateAuthorization2(t *testing.T) {
	if !strings.HasSuffix(os.Getenv("BOULDER_CONFIG_DIR"), "config-next") {
		return
	}

	sa, fc, cleanUp := initSA(t)
	defer cleanUp()

	reg := satest.CreateWorkingRegistration(t, sa)

	// deactivate a pending authorization
	v2 := true
	ident := "aaa"
	pending := string(core.StatusPending)
	expires := fc.Now().Add(time.Hour).UTC().UnixNano()
	challType := string(core.ChallengeTypeDNS01)
	tokenA := "YXNk"
	tokenB := "Zmdo"
	ids, err := sa.NewAuthorizations2(context.Background(), &sapb.AddPendingAuthorizationsRequest{
		Authz: []*corepb.Authorization{
			&corepb.Authorization{
				V2:             &v2,
				Identifier:     &ident,
				RegistrationID: &reg.ID,
				Status:         &pending,
				Expires:        &expires,
				Challenges: []*corepb.Challenge{
					{
						Status: &pending,
						Type:   &challType,
						Token:  &tokenA,
					},
				},
			},
			&corepb.Authorization{
				V2:             &v2,
				Identifier:     &ident,
				RegistrationID: &reg.ID,
				Status:         &pending,
				Expires:        &expires,
				Challenges: []*corepb.Challenge{
					{
						Status: &pending,
						Type:   &challType,
						Token:  &tokenB,
					},
				},
			},
		},
	})
	test.AssertNotError(t, err, "sa.NewAuthorizations2 failed")
	test.AssertEquals(t, len(ids.Ids), 2)

	_, err = sa.DeactivateAuthorization2(context.Background(), &sapb.AuthorizationID2{Id: &ids.Ids[0]})
	test.AssertNotError(t, err, "sa.DeactivateAuthorization2 failed")

	// deactivate a valid authorization
	valid := string(core.StatusValid)
	err = sa.FinalizeAuthorization2(context.Background(), &sapb.FinalizeAuthorizationRequest{
		Id:                &ids.Ids[1],
		Status:            &valid,
		Attempted:         &challType,
		ValidationRecords: []*corepb.ValidationRecord{},
		Expires:           &expires,
	})
	test.AssertNotError(t, err, "sa.FinalizeAuthorization2 failed")
	_, err = sa.DeactivateAuthorization2(context.Background(), &sapb.AuthorizationID2{Id: &ids.Ids[1]})
	test.AssertNotError(t, err, "sa.DeactivateAuthorization2 failed")
}

func TestDeactivateAccount(t *testing.T) {
	sa, _, cleanUp := initSA(t)
	defer cleanUp()

	reg := satest.CreateWorkingRegistration(t, sa)

	err := sa.DeactivateRegistration(context.Background(), reg.ID)
	test.AssertNotError(t, err, "DeactivateRegistration failed")

	dbReg, err := sa.GetRegistration(context.Background(), reg.ID)
	test.AssertNotError(t, err, "GetRegistration failed")
	test.AssertEquals(t, dbReg.Status, core.StatusDeactivated)
}

func TestReverseName(t *testing.T) {
	testCases := []struct {
		inputDomain   string
		inputReversed string
	}{
		{"", ""},
		{"...", "..."},
		{"com", "com"},
		{"example.com", "com.example"},
		{"www.example.com", "com.example.www"},
		{"world.wide.web.example.com", "com.example.web.wide.world"},
	}

	for _, tc := range testCases {
		output := ReverseName(tc.inputDomain)
		test.AssertEquals(t, output, tc.inputReversed)
	}
}

type fqdnTestcase struct {
	Serial       string
	Names        []string
	ExpectedHash setHash
	Issued       time.Time
	Expires      time.Time
}

func setupFQDNSets(t *testing.T, db *gorp.DbMap, fc clock.FakeClock) map[string]fqdnTestcase {
	namesA := []string{"a.example.com", "B.example.com"}
	namesB := []string{"example.org"}
	namesC := []string{"letsencrypt.org"}
	expectedHashA := setHash{0x92, 0xc7, 0xf2, 0x47, 0xbd, 0x1e, 0xea, 0x8d, 0x52, 0x7f, 0xb0, 0x59, 0x19, 0xe9, 0xbe, 0x81, 0x78, 0x88, 0xe6, 0xf7, 0x55, 0xf0, 0x1c, 0xc9, 0x63, 0x15, 0x5f, 0x8e, 0x52, 0xae, 0x95, 0xc1}
	expectedHashB := setHash{0xbf, 0xab, 0xc3, 0x74, 0x32, 0x95, 0x8b, 0x6, 0x33, 0x60, 0xd3, 0xad, 0x64, 0x61, 0xc9, 0xc4, 0x73, 0x5a, 0xe7, 0xf8, 0xed, 0xd4, 0x65, 0x92, 0xa5, 0xe0, 0xf0, 0x14, 0x52, 0xb2, 0xe4, 0xb5}
	expectedHashC := setHash{0xf2, 0xbb, 0x7b, 0xab, 0x8, 0x2c, 0x18, 0xee, 0x8, 0x97, 0x17, 0xbe, 0x67, 0xd7, 0x12, 0x14, 0xaa, 0x4, 0xac, 0xe2, 0x29, 0x2a, 0x67, 0x2c, 0x37, 0x2c, 0xf3, 0x33, 0xe1, 0xb0, 0xd8, 0xe7}

	now := fc.Now()

	testcases := map[string]fqdnTestcase{
		// One test case with serial "a" issued now and expiring in two hours for
		// namesA
		"a": fqdnTestcase{
			Serial:       "a",
			Names:        namesA,
			ExpectedHash: expectedHashA,
			Issued:       now,
			Expires:      now.Add(time.Hour * 2).UTC(),
		},
		// One test case with serial "b", issued one hour from now and expiring in
		// two hours, also for namesA
		"b": fqdnTestcase{
			Serial:       "b",
			Names:        namesA,
			ExpectedHash: expectedHashA,
			Issued:       now.Add(time.Hour),
			Expires:      now.Add(time.Hour * 2).UTC(),
		},
		// One test case with serial "c", issued one hour from now and expiring in
		// two hours, for namesB
		"c": fqdnTestcase{
			Serial:       "c",
			Names:        namesB,
			ExpectedHash: expectedHashB,
			Issued:       now.Add(time.Hour),
			Expires:      now.Add(time.Hour * 2).UTC(),
		},
		// One test case with serial "d", issued five hours in the past and expiring
		// in two hours from now, with namesC
		"d": fqdnTestcase{
			Serial:       "d",
			Names:        namesC,
			ExpectedHash: expectedHashC,
			Issued:       now.Add(-5 * time.Hour),
			Expires:      now.Add(time.Hour * 2).UTC(),
		},
	}

	for _, tc := range testcases {
		tx, err := db.Begin()
		test.AssertNotError(t, err, "Failed to open transaction")
		err = addFQDNSet(tx, tc.Names, tc.Serial, tc.Issued, tc.Expires)
		test.AssertNotError(t, err, fmt.Sprintf("Failed to add fqdnSet for %#v", tc))
		test.AssertNotError(t, tx.Commit(), "Failed to commit transaction")
	}

	return testcases
}

func TestGetFQDNSetsBySerials(t *testing.T) {
	sa, fc, cleanUp := initSA(t)
	defer cleanUp()

	// Add the test fqdn sets
	testcases := setupFQDNSets(t, sa.dbMap, fc)

	// Asking for the fqdnSets for no serials should produce an error since this
	// is not expected in normal conditions
	fqdnSets, err := sa.getFQDNSetsBySerials(sa.dbMap, []string{})
	test.AssertError(t, err, "No error calling getFQDNSetsBySerials for empty serials")
	test.AssertEquals(t, len(fqdnSets), 0)

	// Asking for the fqdnSets for serials that don't exist should return nothing
	fqdnSets, err = sa.getFQDNSetsBySerials(sa.dbMap, []string{"this", "doesn't", "exist"})
	test.AssertNotError(t, err, "Error calling getFQDNSetsBySerials for non-existent serials")
	test.AssertEquals(t, len(fqdnSets), 0)

	// Asking for the fqdnSets for serial "a" should return the expectedHashA hash
	fqdnSets, err = sa.getFQDNSetsBySerials(sa.dbMap, []string{"a"})
	test.AssertNotError(t, err, "Error calling getFQDNSetsBySerials for serial \"a\"")
	test.AssertEquals(t, len(fqdnSets), 1)
	test.AssertEquals(t, string(fqdnSets[0]), string(testcases["a"].ExpectedHash))

	// Asking for the fqdnSets for serial "b" should return the expectedHashA hash
	// because cert "b" has namesA subjects
	fqdnSets, err = sa.getFQDNSetsBySerials(sa.dbMap, []string{"b"})
	test.AssertNotError(t, err, "Error calling getFQDNSetsBySerials for serial \"b\"")
	test.AssertEquals(t, len(fqdnSets), 1)
	test.AssertEquals(t, string(fqdnSets[0]), string(testcases["b"].ExpectedHash))

	// Asking for the fqdnSets for serial "d" should return the expectedHashC hash
	// because cert "d" has namesC subjects
	fqdnSets, err = sa.getFQDNSetsBySerials(sa.dbMap, []string{"d"})
	test.AssertNotError(t, err, "Error calling getFQDNSetsBySerials for serial \"d\"")
	test.AssertEquals(t, len(fqdnSets), 1)
	test.AssertEquals(t, string(fqdnSets[0]), string(testcases["d"].ExpectedHash))

	// Asking for the fqdnSets for serial "c" should return the expectedHashB hash
	// because cert "c" has namesB subjects
	fqdnSets, err = sa.getFQDNSetsBySerials(sa.dbMap, []string{"c"})
	test.AssertNotError(t, err, "Error calling getFQDNSetsBySerials for serial \"c\"")
	test.AssertEquals(t, len(fqdnSets), 1)
	test.AssertEquals(t, string(fqdnSets[0]), string(testcases["c"].ExpectedHash))

	// Asking for the fqdnSets for serial "a", "b", "c" and "made up" should return
	// the three expected hashes - two expectedHashA (for "a" and "b"), one
	// expectedHashB (for "c")
	expectedHashes := map[string]int{
		string(testcases["a"].ExpectedHash): 2,
		string(testcases["c"].ExpectedHash): 1,
	}
	fqdnSets, err = sa.getFQDNSetsBySerials(sa.dbMap, []string{"a", "b", "c", "made up"})
	test.AssertNotError(t, err, "Error calling getFQDNSetsBySerials for serial \"a\", \"b\", \"c\", \"made up\"")

	for _, setHash := range fqdnSets {
		setHashKey := string(setHash)
		if _, present := expectedHashes[setHashKey]; !present {
			t.Errorf("Unexpected setHash in results: %#v", setHash)
		}
		expectedHashes[setHashKey]--
		if expectedHashes[setHashKey] <= 0 {
			delete(expectedHashes, setHashKey)
		}
	}
	if len(expectedHashes) != 0 {
		t.Errorf("Some expected setHashes were not observed: %#v", expectedHashes)
	}
}

func TestGetNewIssuancesByFQDNSet(t *testing.T) {
	sa, fc, cleanUp := initSA(t)
	defer cleanUp()

	// Add the test fqdn sets
	testcases := setupFQDNSets(t, sa.dbMap, fc)

	// Use one hour ago as the earliest cut off
	earliest := fc.Now().Add(-time.Hour)

	// Calling getNewIssuancesByFQDNSet with an empty FQDNSet should error
	count, err := sa.getNewIssuancesByFQDNSet(sa.dbMap, nil, earliest)
	test.AssertError(t, err, "No error calling getNewIssuancesByFQDNSet for empty fqdn set")
	test.AssertEquals(t, count, -1)

	// Calling getNewIssuancesByFQDNSet with FQDNSet hashes that don't exist
	// should return 0
	count, err = sa.getNewIssuancesByFQDNSet(sa.dbMap, []setHash{setHash{0xC0, 0xFF, 0xEE}, setHash{0x13, 0x37}}, earliest)
	test.AssertNotError(t, err, "Error calling getNewIssuancesByFQDNSet for non-existent set hashes")
	test.AssertEquals(t, count, 0)

	// Calling getNewIssuancesByFQDNSet with the "a" expected hash should return
	// 1, since both testcase "b" was a renewal of testcase "a"
	count, err = sa.getNewIssuancesByFQDNSet(sa.dbMap, []setHash{testcases["a"].ExpectedHash}, earliest)
	test.AssertNotError(t, err, "Error calling getNewIssuancesByFQDNSet for testcase a")
	test.AssertEquals(t, count, 1)

	// Calling getNewIssuancesByFQDNSet with the "c" expected hash should return
	// 1, since there is only one issuance for this sethash
	count, err = sa.getNewIssuancesByFQDNSet(sa.dbMap, []setHash{testcases["c"].ExpectedHash}, earliest)
	test.AssertNotError(t, err, "Error calling getNewIssuancesByFQDNSet for testcase c")
	test.AssertEquals(t, count, 1)

	// Calling getNewIssuancesByFQDNSet with the "c" and "d" expected hashes should return
	// only 1, since there is only one issuance for the provided set hashes that
	// is within the earliest window. The issuance for "d" was too far in the past
	// to be counted
	count, err = sa.getNewIssuancesByFQDNSet(sa.dbMap, []setHash{testcases["c"].ExpectedHash, testcases["d"].ExpectedHash}, earliest)
	test.AssertNotError(t, err, "Error calling getNewIssuancesByFQDNSet for testcase c and d")
	test.AssertEquals(t, count, 1)

	// But by moving the earliest point behind the "d" issuance, we should now get a count of 2
	count, err = sa.getNewIssuancesByFQDNSet(sa.dbMap, []setHash{testcases["c"].ExpectedHash, testcases["d"].ExpectedHash}, earliest.Add(-6*time.Hour))
	test.AssertNotError(t, err, "Error calling getNewIssuancesByFQDNSet for testcase c and d with adjusted earliest")
	test.AssertEquals(t, count, 2)
}

func TestNewOrder(t *testing.T) {
	sa, _, cleanup := initSA(t)
	defer cleanup()

	// Create a test registration to reference
	reg, err := sa.NewRegistration(ctx, core.Registration{
		Key:       &jose.JSONWebKey{Key: &rsa.PublicKey{N: big.NewInt(1), E: 1}},
		InitialIP: net.ParseIP("42.42.42.42"),
	})
	test.AssertNotError(t, err, "Couldn't create test registration")

	i := int64(1)
	status := string(core.StatusPending)

	order, err := sa.NewOrder(context.Background(), &corepb.Order{
		RegistrationID: &reg.ID,
		Expires:        &i,
		Names:          []string{"example.com", "just.another.example.com"},
		Authorizations: []string{"a", "b", "c"},
		Status:         &status,
	})
	test.AssertNotError(t, err, "sa.NewOrder failed")
	test.AssertEquals(t, *order.Id, int64(1))

	var authzIDs []string
	_, err = sa.dbMap.Select(&authzIDs, "SELECT authzID FROM orderToAuthz WHERE orderID = ?;", *order.Id)
	test.AssertNotError(t, err, "Failed to count orderToAuthz entries")
	test.AssertEquals(t, len(authzIDs), 3)
	test.AssertDeepEquals(t, authzIDs, []string{"a", "b", "c"})

	names, err := sa.namesForOrder(context.Background(), *order.Id)
	test.AssertNotError(t, err, "namesForOrder errored")
	test.AssertEquals(t, len(names), 2)
	test.AssertDeepEquals(t, names, []string{"com.example", "com.example.another.just"})

	if !strings.HasSuffix(os.Getenv("BOULDER_CONFIG_DIR"), "config-next") {
		return
	}

	order, err = sa.NewOrder(context.Background(), &corepb.Order{
		RegistrationID:   &reg.ID,
		Expires:          &i,
		Names:            []string{"example.com", "just.another.example.com"},
		Authorizations:   []string{"a", "b", "c"},
		V2Authorizations: []int64{1},
		Status:           &status,
	})
	test.AssertNotError(t, err, "sa.NewOrder failed")
	test.AssertEquals(t, *order.Id, int64(2))

	authzIDs = []string{}
	_, err = sa.dbMap.Select(&authzIDs, "SELECT authzID FROM orderToAuthz WHERE orderID = ?;", *order.Id)
	test.AssertNotError(t, err, "Failed to count orderToAuthz entries")
	test.AssertEquals(t, len(authzIDs), 3)
	test.AssertDeepEquals(t, authzIDs, []string{"a", "b", "c"})
	var v2AuthzsIDs []string
	_, err = sa.dbMap.Select(&v2AuthzsIDs, "SELECT authzID FROM orderToAuthz2 WHERE orderID = ?;", *order.Id)
	test.AssertNotError(t, err, "Failed to count orderToAuthz entries")
	test.AssertEquals(t, len(v2AuthzsIDs), 1)
	test.AssertDeepEquals(t, v2AuthzsIDs, []string{"1"})

	names, err = sa.namesForOrder(context.Background(), *order.Id)
	test.AssertNotError(t, err, "namesForOrder errored")
	test.AssertEquals(t, len(names), 2)
	test.AssertDeepEquals(t, names, []string{"com.example", "com.example.another.just"})
}

func TestSetOrderProcessing(t *testing.T) {
	sa, fc, cleanup := initSA(t)
	defer cleanup()

	// Create a test registration to reference
	reg, err := sa.NewRegistration(ctx, core.Registration{
		Key:       &jose.JSONWebKey{Key: &rsa.PublicKey{N: big.NewInt(1), E: 1}},
		InitialIP: net.ParseIP("42.42.42.42"),
	})
	test.AssertNotError(t, err, "Couldn't create test registration")

	// Add one pending authz
	authzExpires := fc.Now().Add(time.Hour)
	newAuthz := core.Authorization{
		Identifier:     core.AcmeIdentifier{Type: core.IdentifierDNS, Value: "example.com"},
		RegistrationID: reg.ID,
		Status:         core.StatusPending,
		Expires:        &authzExpires,
	}
	authz, err := sa.NewPendingAuthorization(ctx, newAuthz)
	test.AssertNotError(t, err, "Couldn't create new pending authorization")

	// Update the pending authz to be valid
	authz.Status = core.StatusValid
	err = sa.FinalizeAuthorization(ctx, authz)
	test.AssertNotError(t, err, "Couldn't finalize pending authz to valid")

	orderExpiry := sa.clk.Now().Add(365 * 24 * time.Hour).UnixNano()
	order := &corepb.Order{
		RegistrationID: &reg.ID,
		Expires:        &orderExpiry,
		Names:          []string{"example.com"},
		Authorizations: []string{authz.ID},
	}

	// Add a new order in pending status with no certificate serial
	order, err = sa.NewOrder(context.Background(), order)
	test.AssertNotError(t, err, "NewOrder failed")

	// Set the order to be processing
	err = sa.SetOrderProcessing(context.Background(), order)
	test.AssertNotError(t, err, "SetOrderProcessing failed")

	// Read the order by ID from the DB to check the status was correctly updated
	// to processing
	updatedOrder, err := sa.GetOrder(
		context.Background(),
		&sapb.OrderRequest{Id: order.Id})
	test.AssertNotError(t, err, "GetOrder failed")
	test.AssertEquals(t, *updatedOrder.Status, string(core.StatusProcessing))
	test.AssertEquals(t, *updatedOrder.BeganProcessing, true)
}

func TestFinalizeOrder(t *testing.T) {
	sa, fc, cleanup := initSA(t)
	defer cleanup()

	// Create a test registration to reference
	reg, err := sa.NewRegistration(ctx, core.Registration{
		Key:       &jose.JSONWebKey{Key: &rsa.PublicKey{N: big.NewInt(1), E: 1}},
		InitialIP: net.ParseIP("42.42.42.42"),
	})
	test.AssertNotError(t, err, "Couldn't create test registration")

	// Add one pending authz
	authzExpires := fc.Now().Add(time.Hour)
	newAuthz := core.Authorization{
		Identifier:     core.AcmeIdentifier{Type: core.IdentifierDNS, Value: "example.com"},
		RegistrationID: reg.ID,
		Status:         core.StatusPending,
		Expires:        &authzExpires,
	}
	authz, err := sa.NewPendingAuthorization(ctx, newAuthz)
	test.AssertNotError(t, err, "Couldn't create new pending authorization")

	// Set the authz to valid
	authz.Status = core.StatusValid
	err = sa.FinalizeAuthorization(ctx, authz)
	test.AssertNotError(t, err, "Couldn't finalize pending authorization")

	orderExpiry := sa.clk.Now().Add(365 * 24 * time.Hour).UnixNano()
	order := &corepb.Order{
		RegistrationID: &reg.ID,
		Expires:        &orderExpiry,
		Names:          []string{"example.com"},
		Authorizations: []string{authz.ID},
	}

	// Add a new order with an empty certificate serial
	order, err = sa.NewOrder(context.Background(), order)
	test.AssertNotError(t, err, "NewOrder failed")

	// Set the order to processing so it can be finalized
	err = sa.SetOrderProcessing(ctx, order)
	test.AssertNotError(t, err, "SetOrderProcessing failed")

	// Finalize the order with a certificate serial
	serial := "eat.serial.for.breakfast"
	order.CertificateSerial = &serial
	err = sa.FinalizeOrder(context.Background(), order)
	test.AssertNotError(t, err, "FinalizeOrder failed")

	// Read the order by ID from the DB to check the certificate serial and status
	// was correctly updated
	updatedOrder, err := sa.GetOrder(
		context.Background(),
		&sapb.OrderRequest{Id: order.Id})
	test.AssertNotError(t, err, "GetOrder failed")
	test.AssertEquals(t, *updatedOrder.CertificateSerial, serial)
	test.AssertEquals(t, *updatedOrder.Status, string(core.StatusValid))
}

func TestOrder(t *testing.T) {
	sa, fc, cleanup := initSA(t)
	defer cleanup()

	// Create a test registration to reference
	reg, err := sa.NewRegistration(ctx, core.Registration{
		Key:       &jose.JSONWebKey{Key: &rsa.PublicKey{N: big.NewInt(1), E: 1}},
		InitialIP: net.ParseIP("42.42.42.42"),
	})
	test.AssertNotError(t, err, "Couldn't create test registration")

	authzExpires := fc.Now().Add(time.Hour)
	newAuthz := core.Authorization{
		Identifier:     core.AcmeIdentifier{Type: core.IdentifierDNS, Value: "example.com"},
		RegistrationID: reg.ID,
		Status:         core.StatusPending,
		Expires:        &authzExpires,
	}
	authz, err := sa.NewPendingAuthorization(ctx, newAuthz)
	test.AssertNotError(t, err, "Couldn't create new pending authorization")

	// Set the order to expire in two hours
	expires := fc.Now().Add(2 * time.Hour).UnixNano()
	empty := ""

	inputOrder := &corepb.Order{
		RegistrationID: &reg.ID,
		Expires:        &expires,
		Names:          []string{"example.com"},
		Authorizations: []string{authz.ID},
	}

	// Create the order
	order, err := sa.NewOrder(context.Background(), inputOrder)
	test.AssertNotError(t, err, "sa.NewOrder failed")

	pendingStatus := string(core.StatusPending)
	falseBool := false
	one := int64(1)
	nowTS := sa.clk.Now().UnixNano()
	// The Order from GetOrder should match the following expected order
	expectedOrder := &corepb.Order{
		// The registration ID, authorizations, expiry, and names should match the
		// input to NewOrder
		RegistrationID: inputOrder.RegistrationID,
		Authorizations: inputOrder.Authorizations,
		Names:          inputOrder.Names,
		Expires:        inputOrder.Expires,
		// The ID should have been set to 1 by the SA
		Id: &one,
		// The status should be pending
		Status: &pendingStatus,
		// The serial should be empty since this is a pending order
		CertificateSerial: &empty,
		// We should not be processing it
		BeganProcessing: &falseBool,
		// The created timestamp should have been set to the current time
		Created: &nowTS,
	}

	// Fetch the order by its ID and make sure it matches the expected
	storedOrder, err := sa.GetOrder(context.Background(), &sapb.OrderRequest{Id: order.Id})
	test.AssertNotError(t, err, "sa.GetOrder failed")
	test.AssertDeepEquals(t, storedOrder, expectedOrder)
}

func TestGetValidOrderAuthorizations(t *testing.T) {
	sa, _, cleanup := initSA(t)
	defer cleanup()

	// Create a throw away registration
	reg := satest.CreateWorkingRegistration(t, sa)

	// Create and finalize an authz for the throw-away reg and "example.com"
	authz := CreateDomainAuthWithRegID(t, "example.com", sa, reg.ID)
	exp := sa.clk.Now().Add(time.Hour * 24 * 7)
	authz.Expires = &exp
	authz.Status = "valid"
	err := sa.FinalizeAuthorization(ctx, authz)
	test.AssertNotError(t, err, "Couldn't create final authz with ID "+authz.ID)

	// Now create a new order that references the above authorization
	i := time.Now().Truncate(time.Second).UnixNano()
	status := string(core.StatusPending)
	order := &corepb.Order{
		RegistrationID: &reg.ID,
		Expires:        &i,
		Names:          []string{"example.com"},
		Authorizations: []string{authz.ID},
		Status:         &status,
	}
	order, err = sa.NewOrder(context.Background(), order)
	test.AssertNotError(t, err, "AddOrder failed")

	// Now fetch the order authorizations for the order we added for the
	// throw-away reg
	authzMap, err := sa.GetValidOrderAuthorizations(
		context.Background(),
		&sapb.GetValidOrderAuthorizationsRequest{
			Id:     order.Id,
			AcctID: &reg.ID,
		})
	// It should not fail and one valid authorization for the example.com domain
	// should be present with ID and status equal to the authz we created earlier.
	test.AssertNotError(t, err, "GetValidOrderAuthorizations failed")
	test.AssertNotNil(t, authzMap, "GetValidOrderAuthorizations result was nil")
	test.AssertEquals(t, len(authzMap), 1)
	test.AssertNotNil(t, authzMap["example.com"], "Authz for example.com was nil")
	test.AssertEquals(t, authzMap["example.com"].ID, authz.ID)
	test.AssertEquals(t, string(authzMap["example.com"].Status), "valid")

	// Getting the order authorizations for an order that doesn't exist should return nothing
	missingID := int64(0xC0FFEEEEEEE)
	authzMap, err = sa.GetValidOrderAuthorizations(
		context.Background(),
		&sapb.GetValidOrderAuthorizationsRequest{
			Id:     &missingID,
			AcctID: &reg.ID,
		})
	test.AssertNotError(t, err, "GetValidOrderAuthorizations for non-existent order errored")
	test.AssertEquals(t, len(authzMap), 0)

	// Getting the order authorizations for an order that does exist, but for the
	// wrong acct ID should return nothing
	wrongAcctID := int64(0xDEADDA7ABA5E)
	authzMap, err = sa.GetValidOrderAuthorizations(
		context.Background(),
		&sapb.GetValidOrderAuthorizationsRequest{
			Id:     order.Id,
			AcctID: &wrongAcctID,
		})
	test.AssertNotError(t, err, "GetValidOrderAuthorizations for existent order, wrong acctID errored")
	test.AssertEquals(t, len(authzMap), 0)
}

// TestGetAuthorizationNoRows ensures that the GetAuthorization function returns
// the correct error when there are no results for the provided ID.
func TestGetAuthorizationNoRows(t *testing.T) {
	sa, _, cleanUp := initSA(t)
	defer cleanUp()

	// An empty authz ID should result in `sql.ErrNoRows`
	_, err := sa.GetAuthorization(ctx, "")
	test.AssertError(t, err, "Didn't get an error looking up empty authz ID")
	test.Assert(t, berrors.Is(err, berrors.NotFound), "GetAuthorization did not return a berrors.NotFound error")
}

func TestGetAuthorizations(t *testing.T) {
	sa, fc, cleanup := initSA(t)
	defer cleanup()

	reg := satest.CreateWorkingRegistration(t, sa)
	exp := fc.Now().AddDate(0, 0, 10)

	identA := "aaa"
	identB := "bbb"
	identC := "ccc"
	identD := "ddd"
	idents := []string{identA, identB, identC}

	// Create an authorization template for a pending authorization with a dummy identifier
	pa := core.Authorization{
		RegistrationID: reg.ID,
		Identifier:     core.AcmeIdentifier{Type: core.IdentifierDNS, Value: identA},
		Status:         core.StatusPending,
		Expires:        &exp,
	}

	// Add the template to create pending authorization A
	paA, err := sa.NewPendingAuthorization(ctx, pa)
	test.AssertNotError(t, err, "Couldn't create new pending authorization")
	test.Assert(t, paA.ID != "", "ID shouldn't be blank")

	// Twiddle the template to have a different identifier
	pa.Identifier.Value = identB
	// Add the template to create pending authorization B
	paB, err := sa.NewPendingAuthorization(ctx, pa)
	test.AssertNotError(t, err, "Couldn't create new pending authorization")
	test.Assert(t, paB.ID != "", "ID shouldn't be blank")

	// Set pending authorization A's status to valid, and then finalize it
	paB.Status = core.StatusValid
	err = sa.FinalizeAuthorization(ctx, paB)
	test.AssertNotError(t, err, "Couldn't finalize pending authorization with ID "+paB.ID)

	// Adjust the template to have an expiry in 1 hour from now.
	nearbyExpires := fc.Now().Add(time.Hour)
	pa.Expires = &nearbyExpires
	pa.Identifier.Value = identC
	// Add the template to create pending authorization C
	paC, err := sa.NewPendingAuthorization(ctx, pa)
	// There should be no error
	test.AssertNotError(t, err, "Couldn't create new pending authorization")
	test.Assert(t, paC.ID != "", "ID shouldn't be blank")

	// Don't require V2 authorizations because the above pending authorizations
	// aren't associated with orders, and therefore are seen as legacy V1
	// authorizations.
	requireV2Authzs := false

	// Set an expiry cut off of 1 day in the future similar to `RA.NewOrder`. This
	// should exclude pending authorization C based on its nearbyExpires expiry
	// value.
	expiryCutoff := fc.Now().AddDate(0, 0, 1).UnixNano()
	// Get authorizations for the names used above.
	authz, err := sa.GetAuthorizations(context.Background(), &sapb.GetAuthorizationsRequest{
		RegistrationID:  &reg.ID,
		Domains:         idents,
		Now:             &expiryCutoff,
		RequireV2Authzs: &requireV2Authzs,
	})
	// It should not fail
	test.AssertNotError(t, err, "sa.GetAuthorizations failed")
	// We should get back two authorizations since one of the three authorizations
	// created above expires too soon.
	test.AssertEquals(t, len(authz.Authz), 2)

	// Get authorizations for the names used above, and one name that doesn't exist
	authz, err = sa.GetAuthorizations(context.Background(), &sapb.GetAuthorizationsRequest{
		RegistrationID:  &reg.ID,
		Domains:         append(idents, identD),
		Now:             &expiryCutoff,
		RequireV2Authzs: &requireV2Authzs,
	})
	// It should not fail
	test.AssertNotError(t, err, "sa.GetAuthorizations failed")
	// It should still return only two authorizations
	test.AssertEquals(t, len(authz.Authz), 2)

	// Get authorizations for the names used above, but this time enforce that no
	// V2 authorizations are returned.
	requireV2Authzs = true
	authz, err = sa.GetAuthorizations(context.Background(), &sapb.GetAuthorizationsRequest{
		RegistrationID:  &reg.ID,
		Domains:         idents,
		Now:             &expiryCutoff,
		RequireV2Authzs: &requireV2Authzs,
	})
	// It should not fail
	test.AssertNotError(t, err, "sa.GetAuthorizations failed")
	// It should return no authorizations
	test.AssertEquals(t, len(authz.Authz), 0)

	// Create a new pending order that references one of the pending authorizations
	orderExpiry := exp.Unix()
	_, err = sa.NewOrder(ctx, &corepb.Order{
		RegistrationID: &reg.ID,
		Expires:        &orderExpiry,
		Names:          []string{identA},
		Authorizations: []string{paA.ID},
	})
	// It should not fail
	test.AssertNotError(t, err, "Couldn't create new pending order")

	// Calling get authorizations for the names used above with requireV2Authzs true should now find an authz
	requireV2Authzs = true
	authz, err = sa.GetAuthorizations(context.Background(), &sapb.GetAuthorizationsRequest{
		RegistrationID:  &reg.ID,
		Domains:         idents,
		Now:             &expiryCutoff,
		RequireV2Authzs: &requireV2Authzs,
	})
	// It should not fail
	test.AssertNotError(t, err, "sa.GetAuthorizations failed")
	// It should find the one authz we associated with an order above
	test.AssertEquals(t, len(authz.Authz), 1)
	test.AssertEquals(t, *authz.Authz[0].Authz.Id, paA.ID)
}

// TODO: needs to test also getting old style authorizations
func TestGetAuthorizations2(t *testing.T) {
	if !strings.HasSuffix(os.Getenv("BOULDER_CONFIG_DIR"), "config-next") {
		return
	}

	sa, fc, cleanup := initSA(t)
	defer cleanup()

	reg := satest.CreateWorkingRegistration(t, sa)
	exp := fc.Now().AddDate(0, 0, 10).UTC()

	identA := "aaa"
	identB := "bbb"
	identC := "ccc"
	identD := "ddd"
	idents := []string{identA, identB, identC}

	// Create an authorization template for a pending authorization with a dummy identifier
	pa := core.Authorization{
		RegistrationID: reg.ID,
		Identifier:     core.AcmeIdentifier{Type: core.IdentifierDNS, Value: identA},
		Status:         core.StatusPending,
		Expires:        &exp,
		Challenges: []core.Challenge{
			{
				Token:  "YXNk",
				Type:   core.ChallengeTypeDNS01,
				Status: core.StatusPending,
			},
		},
	}
	v2 := true

	authzPBA, err := bgrpc.AuthzToPB(pa)
	test.AssertNotError(t, err, "bgrpc.AuthzToPB failed")
	authzPBA.V2 = &v2
	pa.Identifier.Value = identB
	pa.Challenges[0].Token = "Zmdo"
	authzPBB, err := bgrpc.AuthzToPB(pa)
	test.AssertNotError(t, err, "bgrpc.AuthzToPB failed")
	authzPBB.V2 = &v2
	nearbyExpires := fc.Now().UTC().Add(time.Hour)
	pa.Expires = &nearbyExpires
	pa.Identifier.Value = identC
	pa.Challenges[0].Token = "enhj"
	authzPBC, err := bgrpc.AuthzToPB(pa)
	test.AssertNotError(t, err, "bgrpc.AuthzToPB failed")
	authzPBC.V2 = &v2

	// Create pending authorizations
	ids, err := sa.NewAuthorizations2(context.Background(), &sapb.AddPendingAuthorizationsRequest{
		Authz: []*corepb.Authorization{authzPBA, authzPBB, authzPBC},
	})
	test.AssertNotError(t, err, "sa.NewAuthorizations2 failed")
	test.AssertEquals(t, len(ids.Ids), 3)

	// Set pending authorization A's status to valid
	valid := string(core.StatusValid)
	expires := exp.UnixNano()
	attempted := string(core.ChallengeTypeDNS01)
	err = sa.FinalizeAuthorization2(ctx, &sapb.FinalizeAuthorizationRequest{
		Id:                &ids.Ids[0],
		Status:            &valid,
		Expires:           &expires,
		ValidationRecords: []*corepb.ValidationRecord{},
		Attempted:         &attempted,
	})
	test.AssertNotError(t, err, fmt.Sprintf("Couldn't finalize pending authorization with ID %d", ids.Ids[0]))

	// Associate authorizations with an order so that GetAuthorizations2 thinks
	// they are WFE2 authorizations.
	err = sa.dbMap.Insert(&orderToAuthz2Model{
		OrderID: 1,
		AuthzID: ids.Ids[0],
	})
	test.AssertNotError(t, err, "sa.dbMap.Insert failed")
	err = sa.dbMap.Insert(&orderToAuthz2Model{
		OrderID: 1,
		AuthzID: ids.Ids[1],
	})
	test.AssertNotError(t, err, "sa.dbMap.Insert failed")
	err = sa.dbMap.Insert(&orderToAuthz2Model{
		OrderID: 1,
		AuthzID: ids.Ids[2],
	})
	test.AssertNotError(t, err, "sa.dbMap.Insert failed")

	// Set an expiry cut off of 1 day in the future similar to `RA.NewOrder`. This
	// should exclude pending authorization C based on its nearbyExpires expiry
	// value.
	expiryCutoff := fc.Now().AddDate(0, 0, 1).UnixNano()
	// Get authorizations for the names used above.
	authz, err := sa.GetAuthorizations2(context.Background(), &sapb.GetAuthorizationsRequest{
		RegistrationID: &reg.ID,
		Domains:        idents,
		Now:            &expiryCutoff,
	})
	// It should not fail
	test.AssertNotError(t, err, "sa.GetAuthorizations2 failed")
	// We should get back two authorizations since one of the three authorizations
	// created above expires too soon.
	test.AssertEquals(t, len(authz.Authz), 2)

	// Get authorizations for the names used above, and one name that doesn't exist
	authz, err = sa.GetAuthorizations2(context.Background(), &sapb.GetAuthorizationsRequest{
		RegistrationID: &reg.ID,
		Domains:        append(idents, identD),
		Now:            &expiryCutoff,
	})
	// It should not fail
	test.AssertNotError(t, err, "sa.GetAuthorizations2 failed")
	// It should still return only two authorizations
	test.AssertEquals(t, len(authz.Authz), 2)
}

func TestAddPendingAuthorizations(t *testing.T) {
	sa, fc, cleanup := initSA(t)
	defer cleanup()

	reg := satest.CreateWorkingRegistration(t, sa)
	expires := fc.Now().Add(time.Hour).UnixNano()
	identA := `a`
	identB := `a`
	status := string(core.StatusPending)
	empty := ""
	authz := []*corepb.Authorization{
		&corepb.Authorization{
			Id:             &empty,
			Identifier:     &identA,
			RegistrationID: &reg.ID,
			Status:         &status,
			Expires:        &expires,
		},
		&corepb.Authorization{
			Id:             &empty,
			Identifier:     &identB,
			RegistrationID: &reg.ID,
			Status:         &status,
			Expires:        &expires,
		},
	}

	ids, err := sa.AddPendingAuthorizations(context.Background(), &sapb.AddPendingAuthorizationsRequest{Authz: authz})
	test.AssertNotError(t, err, "sa.AddPendingAuthorizations failed")
	test.AssertEquals(t, len(ids.Ids), 2)

	for _, id := range ids.Ids {
		_, err := sa.GetAuthorization(context.Background(), id)
		test.AssertNotError(t, err, "sa.GetAuthorization failed")
	}
}

func TestCountOrders(t *testing.T) {
	sa, _, cleanUp := initSA(t)
	defer cleanUp()

	reg := satest.CreateWorkingRegistration(t, sa)
	now := sa.clk.Now()
	expires := now.Add(24 * time.Hour)

	earliest := now.Add(-time.Hour)
	latest := now.Add(time.Second)

	// Counting new orders for a reg ID that doesn't exist should return 0
	count, err := sa.CountOrders(ctx, 12345, earliest, latest)
	test.AssertNotError(t, err, "Couldn't count new orders for fake reg ID")
	test.AssertEquals(t, count, 0)

	// Add a pending authorization
	authz, err := sa.NewPendingAuthorization(ctx, core.Authorization{RegistrationID: reg.ID, Identifier: core.AcmeIdentifier{Type: "dns", Value: "example.com"}, Status: core.StatusPending, Expires: &expires})
	test.AssertNotError(t, err, "Couldn't create new pending authorization")

	// Add one pending order
	expiresNano := expires.UnixNano()
	order, err := sa.NewOrder(ctx, &corepb.Order{
		RegistrationID: &reg.ID,
		Expires:        &expiresNano,
		Names:          []string{"example.com"},
		Authorizations: []string{authz.ID},
	})
	test.AssertNotError(t, err, "Couldn't create new pending order")

	// Counting new orders for the reg ID should now yield 1
	count, err = sa.CountOrders(ctx, reg.ID, earliest, latest)
	test.AssertNotError(t, err, "Couldn't count new orders for reg ID")
	test.AssertEquals(t, count, 1)

	// Moving the count window to after the order was created should return the
	// count to 0
	earliest = time.Unix(0, *order.Created).Add(time.Minute)
	latest = earliest.Add(time.Hour)
	count, err = sa.CountOrders(ctx, reg.ID, earliest, latest)
	test.AssertNotError(t, err, "Couldn't count new orders for reg ID")
	test.AssertEquals(t, count, 0)
}

func TestGetOrderForNames(t *testing.T) {
	sa, fc, cleanUp := initSA(t)
	defer cleanUp()

	// Give the order we create a short lifetime
	orderLifetime := time.Hour
	expires := fc.Now().Add(orderLifetime).UnixNano()

	// Create two test registrations to associate with orders
	regA, err := sa.NewRegistration(ctx, core.Registration{
		Key:       satest.GoodJWK(),
		InitialIP: net.ParseIP("42.42.42.42"),
	})
	test.AssertNotError(t, err, "Couldn't create test registration")

	// Add one pending authz for the first name for regA
	authzExpires := fc.Now().Add(time.Hour)
	newAuthzA := core.Authorization{
		Identifier:     core.AcmeIdentifier{Type: core.IdentifierDNS, Value: "example.com"},
		RegistrationID: regA.ID,
		Status:         core.StatusPending,
		Expires:        &authzExpires,
	}
	pendingAuthzA, err := sa.NewPendingAuthorization(ctx, newAuthzA)
	test.AssertNotError(t, err, "Couldn't create new pending authorization for regA")

	// Add one pending authz for the second name for regA
	newAuthzB := core.Authorization{
		Identifier:     core.AcmeIdentifier{Type: core.IdentifierDNS, Value: "just.another.example.com"},
		RegistrationID: regA.ID,
		Status:         core.StatusPending,
		Expires:        &authzExpires,
	}
	pendingAuthzB, err := sa.NewPendingAuthorization(ctx, newAuthzB)
	test.AssertNotError(t, err, "Couldn't create new pending authorization for regA")

	ctx := context.Background()
	names := []string{"example.com", "just.another.example.com"}

	// Call GetOrderForNames for a set of names we haven't created an order for
	// yet
	result, err := sa.GetOrderForNames(ctx, &sapb.GetOrderForNamesRequest{
		AcctID: &regA.ID,
		Names:  names,
	})
	// We expect the result to return an error
	test.AssertError(t, err, "sa.GetOrderForNames did not return an error for an empty result")
	// The error should be a notfound error
	test.AssertEquals(t, berrors.Is(err, berrors.NotFound), true)
	// The result should be nil
	test.Assert(t, result == nil, "sa.GetOrderForNames for non-existent order returned non-nil result")

	// Add a new order for a set of names
	order, err := sa.NewOrder(ctx, &corepb.Order{
		RegistrationID: &regA.ID,
		Expires:        &expires,
		Authorizations: []string{pendingAuthzA.ID, pendingAuthzB.ID},
		Names:          names,
	})
	// It shouldn't error
	test.AssertNotError(t, err, "sa.NewOrder failed")
	// The order ID shouldn't be nil
	test.AssertNotNil(t, *order.Id, "NewOrder returned with a nil Id")

	// Call GetOrderForNames with the same account ID and set of names as the
	// above NewOrder call
	result, err = sa.GetOrderForNames(ctx, &sapb.GetOrderForNamesRequest{
		AcctID: &regA.ID,
		Names:  names,
	})
	// It shouldn't error
	test.AssertNotError(t, err, "sa.GetOrderForNames failed")
	// The order returned should have the same ID as the order we created above
	test.AssertNotNil(t, result, "Returned order was nil")
	test.AssertEquals(t, *result.Id, *order.Id)

	// Call GetOrderForNames with a different account ID from the NewOrder call
	regB := int64(1337)
	result, err = sa.GetOrderForNames(ctx, &sapb.GetOrderForNamesRequest{
		AcctID: &regB,
		Names:  names,
	})
	// It should error
	test.AssertError(t, err, "sa.GetOrderForNames did not return an error for an empty result")
	// The error should be a notfound error
	test.AssertEquals(t, berrors.Is(err, berrors.NotFound), true)
	// The result should be nil
	test.Assert(t, result == nil, "sa.GetOrderForNames for diff AcctID returned non-nil result")

	// Advance the clock beyond the initial order's lifetime
	fc.Add(2 * orderLifetime)

	// Call GetOrderForNames again with the same account ID and set of names as
	// the initial NewOrder call
	result, err = sa.GetOrderForNames(ctx, &sapb.GetOrderForNamesRequest{
		AcctID: &regA.ID,
		Names:  names,
	})
	// It should error since there is no result
	test.AssertError(t, err, "sa.GetOrderForNames did not return an error for an empty result")
	// The error should be a notfound error
	test.AssertEquals(t, berrors.Is(err, berrors.NotFound), true)
	// The result should be nil because the initial order expired & we don't want
	// to return expired orders
	test.Assert(t, result == nil, "sa.GetOrderForNames returned non-nil result for expired order case")

	// Create two valid authorizations (by first creating pending authorizations)
	authzExpires = fc.Now().Add(time.Hour)
	validAuthzA, err := sa.NewPendingAuthorization(ctx, core.Authorization{
		Identifier:     core.AcmeIdentifier{Type: core.IdentifierDNS, Value: "zombo.com"},
		RegistrationID: regA.ID,
		Status:         core.StatusPending,
		Expires:        &authzExpires,
	})
	test.AssertNotError(t, err, "unexpected error creating pending authorization")
	validAuthzB, err := sa.NewPendingAuthorization(ctx, core.Authorization{
		Identifier:     core.AcmeIdentifier{Type: core.IdentifierDNS, Value: "welcome.to.zombo.com"},
		RegistrationID: regA.ID,
		Status:         core.StatusPending,
		Expires:        &authzExpires,
	})
	test.AssertNotError(t, err, "unexpected error creating pending authorization")
	// Update both pending authz to be valid
	validAuthzA.Status = core.StatusValid
	err = sa.FinalizeAuthorization(ctx, validAuthzA)
	test.AssertNotError(t, err, "unexpected error finalizing pending authorization")
	validAuthzB.Status = core.StatusValid
	err = sa.FinalizeAuthorization(ctx, validAuthzB)
	test.AssertNotError(t, err, "unexpected error finalizing pending authorization")

	// Add a fresh order that uses the authorizations created above
	expires = fc.Now().Add(orderLifetime).UnixNano()
	names = []string{"zombo.com", "welcome.to.zombo.com"}
	order, err = sa.NewOrder(ctx, &corepb.Order{
		RegistrationID: &regA.ID,
		Expires:        &expires,
		Authorizations: []string{validAuthzA.ID, validAuthzB.ID},
		Names:          names,
	})
	// It shouldn't error
	test.AssertNotError(t, err, "sa.NewOrder failed")
	// The order ID shouldn't be nil
	test.AssertNotNil(t, *order.Id, "NewOrder returned with a nil Id")

	// Call GetOrderForNames with the same account ID and set of names as
	// the earlier NewOrder call
	result, err = sa.GetOrderForNames(ctx, &sapb.GetOrderForNamesRequest{
		AcctID: &regA.ID,
		Names:  names,
	})
	// It should not error since a ready order can be reused.
	test.AssertNotError(t, err, "sa.GetOrderForNames returned an unexpected error for ready order reuse")
	// The order returned should have the same ID as the order we created above
	test.AssertEquals(t, result != nil, true)
	test.AssertEquals(t, *result.Id, *order.Id)

	// Set the order processing so it can be finalized
	err = sa.SetOrderProcessing(ctx, order)
	test.AssertNotError(t, err, "sa.SetOrderProcessing failed")

	// Finalize the order
	serial := "cinnamon toast crunch"
	order.CertificateSerial = &serial
	err = sa.FinalizeOrder(ctx, order)
	test.AssertNotError(t, err, "sa.FinalizeOrder failed")

	// Call GetOrderForNames with the same account ID and set of names as
	// the earlier NewOrder call
	result, err = sa.GetOrderForNames(ctx, &sapb.GetOrderForNamesRequest{
		AcctID: &regA.ID,
		Names:  names,
	})
	// It should error since a valid order should not be reused.
	test.AssertError(t, err, "sa.GetOrderForNames did not return an error for an empty result")
	// The error should be a notfound error
	test.AssertEquals(t, berrors.Is(err, berrors.NotFound), true)
	// The result should be nil because the one matching order has been finalized
	// already
	test.Assert(t, result == nil, "sa.GetOrderForNames returned non-nil result for finalized order case")
}

func TestStatusForOrder(t *testing.T) {
	sa, fc, cleanUp := initSA(t)
	defer cleanUp()

	ctx := context.Background()
	expires := fc.Now().Add(time.Hour)
	expiresNano := expires.UnixNano()
	alreadyExpired := expires.Add(-2 * time.Hour)

	// Create a registration to work with
	reg := satest.CreateWorkingRegistration(t, sa)

	// Create a pending authz
	newAuthz := core.Authorization{
		RegistrationID: reg.ID,
		Expires:        &expires,
		Status:         core.StatusPending,
		Identifier:     core.AcmeIdentifier{Type: core.IdentifierDNS, Value: "pending.your.order.is.up"},
	}
	pendingAuthz, err := sa.NewPendingAuthorization(ctx, newAuthz)
	test.AssertNotError(t, err, "Couldn't create new pending authorization")

	// Create an expired authz
	newExpiredAuthz := core.Authorization{
		RegistrationID: newAuthz.RegistrationID,
		Expires:        &alreadyExpired,
		Status:         newAuthz.Status,
		Identifier:     core.AcmeIdentifier{Type: core.IdentifierDNS, Value: "expired.your.order.is.up"},
	}
	expiredAuthz, err := sa.NewPendingAuthorization(ctx, newExpiredAuthz)
	test.AssertNotError(t, err, "Couldn't create new expired pending authorization")

	// Create an invalid authz
	invalidAuthz, err := sa.NewPendingAuthorization(ctx, newAuthz)
	test.AssertNotError(t, err, "Couldn't create new pending authorization")
	invalidAuthz.Status = core.StatusInvalid
	invalidAuthz.Identifier.Value = "invalid.your.order.is.up"
	err = sa.FinalizeAuthorization(ctx, invalidAuthz)
	test.AssertNotError(t, err, "Couldn't finalize pending authz to invalid")

	// Create a deactivated authz
	deactivatedAuthz, err := sa.NewPendingAuthorization(ctx, newAuthz)
	test.AssertNotError(t, err, "Couldn't create new pending authorization")
	deactivatedAuthz.Status = core.StatusDeactivated
	deactivatedAuthz.Identifier.Value = "deactivated.your.order.is.up"
	err = sa.FinalizeAuthorization(ctx, deactivatedAuthz)
	test.AssertNotError(t, err, "Couldn't finalize pending authz to deactivated")

	// Create a valid authz
	validAuthz, err := sa.NewPendingAuthorization(ctx, newAuthz)
	test.AssertNotError(t, err, "sa.NewPendingAuthorization failed")
	validAuthz.Status = core.StatusValid
	validAuthz.Identifier.Value = "valid.your.order.is.up"
	err = sa.FinalizeAuthorization(ctx, validAuthz)
	test.AssertNotError(t, err, "Couldn't finalize pending authz to valid")

	testCases := []struct {
		Name             string
		AuthorizationIDs []string
		OrderNames       []string
		OrderExpires     int64
		ExpectedStatus   string
		SetProcessing    bool
		Finalize         bool
	}{
		{
			Name:             "Order with an invalid authz",
			OrderNames:       []string{"pending.your.order.is.up", "invalid.your.order.is.up", "deactivated.your.order.is.up", "valid.your.order.is.up"},
			AuthorizationIDs: []string{pendingAuthz.ID, invalidAuthz.ID, deactivatedAuthz.ID, validAuthz.ID},
			ExpectedStatus:   string(core.StatusInvalid),
		},
		{
			Name:             "Order with an expired authz",
			OrderNames:       []string{"pending.your.order.is.up", "expired.your.order.is.up", "deactivated.your.order.is.up", "valid.your.order.is.up"},
			AuthorizationIDs: []string{pendingAuthz.ID, expiredAuthz.ID, deactivatedAuthz.ID, validAuthz.ID},
			ExpectedStatus:   string(core.StatusInvalid),
		},
		{
			Name:             "Order with a deactivated authz",
			OrderNames:       []string{"pending.your.order.is.up", "deactivated.your.order.is.up", "valid.your.order.is.up"},
			AuthorizationIDs: []string{pendingAuthz.ID, deactivatedAuthz.ID, validAuthz.ID},
			ExpectedStatus:   string(core.StatusDeactivated),
		},
		{
			Name:             "Order that has expired and references a purged expired authz",
			OrderExpires:     alreadyExpired.UnixNano(),
			OrderNames:       []string{"missing.your.order.is.up"},
			AuthorizationIDs: []string{"this does not exist"},
			ExpectedStatus:   string(core.StatusInvalid),
		},
		{
			Name:             "Order with a pending authz",
			OrderNames:       []string{"valid.your.order.is.up", "pending.your.order.is.up"},
			AuthorizationIDs: []string{validAuthz.ID, pendingAuthz.ID},
			ExpectedStatus:   string(core.StatusPending),
		},
		{
			Name:             "Order with only valid authzs, not yet processed or finalized",
			OrderNames:       []string{"valid.your.order.is.up"},
			AuthorizationIDs: []string{validAuthz.ID},
			ExpectedStatus:   string(core.StatusReady),
		},
		{
			Name:             "Order with only valid authzs, set processing",
			OrderNames:       []string{"valid.your.order.is.up"},
			AuthorizationIDs: []string{validAuthz.ID},
			SetProcessing:    true,
			ExpectedStatus:   string(core.StatusProcessing),
		},
		{
			Name:             "Order with only valid authzs, not yet processed or finalized, OrderReadyStatus feature flag",
			OrderNames:       []string{"valid.your.order.is.up"},
			AuthorizationIDs: []string{validAuthz.ID},
			ExpectedStatus:   string(core.StatusReady),
		},
		{
			Name:             "Order with only valid authzs, set processing",
			OrderNames:       []string{"valid.your.order.is.up"},
			AuthorizationIDs: []string{validAuthz.ID},
			SetProcessing:    true,
			ExpectedStatus:   string(core.StatusProcessing),
		},
		{
			Name:             "Order with only valid authzs, set processing and finalized",
			OrderNames:       []string{"valid.your.order.is.up"},
			AuthorizationIDs: []string{validAuthz.ID},
			SetProcessing:    true,
			Finalize:         true,
			ExpectedStatus:   string(core.StatusValid),
		},
	}

	for _, tc := range testCases {
		t.Run(tc.Name, func(t *testing.T) {
			// Add a new order with the testcase authz IDs
			processing := false
			// If the testcase doesn't specify an order expiry use a default timestamp
			// in the near future.
			orderExpiry := tc.OrderExpires
			if orderExpiry == 0 {
				orderExpiry = expiresNano
			}
			newOrder, err := sa.NewOrder(ctx, &corepb.Order{
				RegistrationID:  &reg.ID,
				Expires:         &orderExpiry,
				Authorizations:  tc.AuthorizationIDs,
				Names:           tc.OrderNames,
				BeganProcessing: &processing,
			})
			test.AssertNotError(t, err, "NewOrder errored unexpectedly")
			// If requested, set the order to processing
			if tc.SetProcessing {
				err := sa.SetOrderProcessing(ctx, newOrder)
				test.AssertNotError(t, err, "Error setting order to processing status")
			}
			// If requested, finalize the order
			if tc.Finalize {
				cereal := "lucky charms"
				newOrder.CertificateSerial = &cereal
				err := sa.FinalizeOrder(ctx, newOrder)
				test.AssertNotError(t, err, "Error finalizing order")
			}
			// Fetch the order by ID to get its calculated status
			storedOrder, err := sa.GetOrder(ctx, &sapb.OrderRequest{Id: newOrder.Id})
			test.AssertNotError(t, err, "GetOrder failed")
			// The status shouldn't be nil
			test.AssertNotNil(t, storedOrder.Status, "Order status was nil")
			// The status should match expected
			test.AssertEquals(t, *storedOrder.Status, tc.ExpectedStatus)
		})
	}

}

// Check that getAuthorizations is fast enough; that is, it shouldn't retrieve
// challenges for authorizations it won't return (which has been a cause of
// slowness when there are many authorizations for the same domain name).
func TestGetAuthorizationsFast(t *testing.T) {
	sa, fc, cleanUp := initSA(t)
	defer cleanUp()

	ctx := context.Background()
	reg := satest.CreateWorkingRegistration(t, sa)

	expires := fc.Now().Add(time.Hour)

	makeAuthz := func(s string) {
		_, err := sa.NewPendingAuthorization(ctx, core.Authorization{
			RegistrationID: reg.ID,
			Expires:        &expires,
			Status:         core.StatusPending,
			Identifier: core.AcmeIdentifier{
				Type:  core.IdentifierDNS,
				Value: s,
			},
		})
		test.AssertNotError(t, err, "making pending authz")
	}

	for i := 0; i < 10; i++ {
		makeAuthz("example.com")
		makeAuthz("www.example.com")
		expires = expires.Add(time.Hour)
	}

	// Mock out getChallenges so we can count how many times it's called.
	var challengeFetchCount int
	sa.getChallenges = func(sel dbSelector, s string) ([]core.Challenge, error) {
		challengeFetchCount++
		return nil, nil
	}

	results, err := sa.getAuthorizations(ctx, pendingAuthorizationTable,
		string(core.StatusPending), reg.ID, []string{"example.com", "www.example.com"},
		fc.Now(), false)
	test.AssertNotError(t, err, "getting authorizations")
	if len(results) != 2 {
		t.Fatalf("Wrong number of results. Expected 2, got %d", len(results))
	}
	if results["example.com"] == nil || results["www.example.com"] == nil {
		t.Fatalf("Nil result for expected domain: %#v", results)
	}
	// We expect getChallenges to be called exactly once for each domain.
	if challengeFetchCount != 2 {
		t.Errorf("Wrong challenge fetch count: expected 2, got %d", challengeFetchCount)
	}
}

func TestUpdateChallengesPendingOnly(t *testing.T) {
	sa, fc, cleanUp := initSA(t)
	defer cleanUp()

	expires := fc.Now().Add(time.Hour)
	ctx := context.Background()

	// Create a registration to work with
	reg := satest.CreateWorkingRegistration(t, sa)

	// Create a pending authz
	input := core.Authorization{
		RegistrationID: reg.ID,
		Expires:        &expires,
		Status:         core.StatusPending,
		Identifier:     core.AcmeIdentifier{Type: core.IdentifierDNS, Value: "example.com"},
		Challenges: []core.Challenge{
			core.Challenge{
				Type:   "http-01",
				Status: "pending",
			},
		},
	}
	authz, err := sa.NewPendingAuthorization(ctx, input)
	test.AssertNotError(t, err, "Couldn't create new pending authorization")

	authz.Status = core.StatusValid
	authz.Challenges[0].Status = core.StatusValid
	err = sa.FinalizeAuthorization(ctx, authz)
	test.AssertNotError(t, err, "Couldn't finalize pending authorization with ID "+authz.ID)

	tx, err := sa.dbMap.Begin()
	test.AssertNotError(t, err, "beginning transaction")

	// We shouldn't be able to change a challenge status back to pending once it's
	// been set to "valid". This update should succeed, but have no effect.
	authz.Challenges[0].Status = core.StatusPending
	err = updateChallenges(tx, authz.ID, authz.Challenges)
	test.AssertNotError(t, err, "updating challenges")
	err = tx.Commit()
	test.AssertNotError(t, err, "committing")

	result, err := sa.GetAuthorization(ctx, authz.ID)
	test.AssertNotError(t, err, "fetching")

	if result.Challenges[0].Status != core.StatusValid {
		t.Errorf("challenge status was updated when it should not have been allowed to be changed.")
	}
}

func TestRevokeCertificate(t *testing.T) {
	sa, fc, cleanUp := initSA(t)
	defer cleanUp()

	reg := satest.CreateWorkingRegistration(t, sa)
	// Add a cert to the DB to test with.
	certDER, err := ioutil.ReadFile("www.eff.org.der")
	test.AssertNotError(t, err, "Couldn't read example cert DER")
	issued := sa.clk.Now()
	_, err = sa.AddCertificate(ctx, certDER, reg.ID, nil, &issued)
	test.AssertNotError(t, err, "Couldn't add www.eff.org.der")

	serial := "000000000000000000000000000000021bd4"

	status, err := sa.GetCertificateStatus(ctx, serial)
	test.AssertNotError(t, err, "GetCertificateStatus failed")
	test.AssertEquals(t, status.Status, core.OCSPStatusGood)

	fc.Add(1 * time.Hour)

	now := fc.Now()
	dateUnix := now.UnixNano()
	reason := int64(1)
	response := []byte{1, 2, 3}
	err = sa.RevokeCertificate(context.Background(), &sapb.RevokeCertificateRequest{
		Serial:   &serial,
		Date:     &dateUnix,
		Reason:   &reason,
		Response: response,
	})
	test.AssertNotError(t, err, "RevokeCertificate failed")

	status, err = sa.GetCertificateStatus(ctx, serial)
	test.AssertNotError(t, err, "GetCertificateStatus failed")
	test.AssertEquals(t, status.Status, core.OCSPStatusRevoked)
	test.AssertEquals(t, status.RevokedReason, revocation.Reason(reason))
	test.AssertEquals(t, status.RevokedDate, now)
	test.AssertEquals(t, status.OCSPLastUpdated, now)
	test.AssertDeepEquals(t, status.OCSPResponse, response)

	err = sa.RevokeCertificate(context.Background(), &sapb.RevokeCertificateRequest{
		Serial:   &serial,
		Date:     &dateUnix,
		Reason:   &reason,
		Response: response,
	})
	test.AssertError(t, err, "RevokeCertificate should've failed when certificate already revoked")
}

func TestAddCertificateRenewalBit(t *testing.T) {
	sa, fc, cleanUp := initSA(t)
	defer cleanUp()

	reg := satest.CreateWorkingRegistration(t, sa)

	// An example cert taken from EFF's website
	certDER, err := ioutil.ReadFile("www.eff.org.der")
	test.AssertNotError(t, err, "Unexpected error reading www.eff.org.der test file")
	cert, err := x509.ParseCertificate(certDER)
	test.AssertNotError(t, err, "Unexpected error parsing www.eff.org.der test file")
	names := cert.DNSNames

	expires := fc.Now().Add(time.Hour * 2).UTC()
	issued := fc.Now()
	serial := "thrilla"

	// Add a FQDN set for the names so that it will be considered a renewal
	tx, err := sa.dbMap.Begin()
	test.AssertNotError(t, err, "Failed to open transaction")
	err = addFQDNSet(tx, names, serial, issued, expires)
	test.AssertNotError(t, err, "Failed to add name set")
	test.AssertNotError(t, tx.Commit(), "Failed to commit transaction")

	// Add the certificate with the same names.
	_, err = sa.AddCertificate(ctx, certDER, reg.ID, nil, &issued)
	test.AssertNotError(t, err, "Failed to add certificate")

	assertIsRenewal := func(t *testing.T, name string, expected bool) {
		var count int
		err := sa.dbMap.SelectOne(
			&count,
			`SELECT COUNT(1) FROM issuedNames
		WHERE reversedName = ?
		AND renewal = ?`,
			ReverseName(name),
			expected,
		)
		test.AssertNotError(t, err, "Unexpected error from SelectOne on issuedNames")
		test.AssertEquals(t, count, 1)
	}

	// All of the names should have a issuedNames row marking it as a renewal.
	for _, name := range names {
		assertIsRenewal(t, name, true)
	}

	// Add a certificate with different names.
	certDER, err = ioutil.ReadFile("test-cert.der")
	test.AssertNotError(t, err, "Unexpected error reading test-cert.der test file")
	cert, err = x509.ParseCertificate(certDER)
	test.AssertNotError(t, err, "Unexpected error parsing test-cert.der test file")
	names = cert.DNSNames

	_, err = sa.AddCertificate(ctx, certDER, reg.ID, nil, &issued)
	test.AssertNotError(t, err, "Failed to add certificate")

	// None of the names should have a issuedNames row marking it as a renewal.
	for _, name := range names {
		assertIsRenewal(t, name, false)
	}
}

func TestCountCertificatesRenewalBit(t *testing.T) {
	sa, fc, cleanUp := initSA(t)
	defer cleanUp()

	// Create a test registration
	reg := satest.CreateWorkingRegistration(t, sa)

	// Create a small throw away key for the test certificates.
	testKey, err := rsa.GenerateKey(rand.Reader, 512)
	test.AssertNotError(t, err, "error generating test key")

	// Create an initial test certificate for a set of domain names, issued an
	// hour ago.
	template := &x509.Certificate{
		SerialNumber:          big.NewInt(1337),
		DNSNames:              []string{"www.not-example.com", "not-example.com", "admin.not-example.com"},
		NotBefore:             fc.Now().Add(-time.Hour),
		BasicConstraintsValid: true,
		ExtKeyUsage:           []x509.ExtKeyUsage{x509.ExtKeyUsageServerAuth, x509.ExtKeyUsageClientAuth},
	}
	certADER, err := x509.CreateCertificate(rand.Reader, template, template, testKey.Public(), testKey)
	test.AssertNotError(t, err, "Failed to create test cert A")
	certA, _ := x509.ParseCertificate(certADER)

	// Update the template with a new serial number and a not before of now and
	// create a second test cert for the same names. This will be a renewal.
	template.SerialNumber = big.NewInt(7331)
	template.NotBefore = fc.Now()
	certBDER, err := x509.CreateCertificate(rand.Reader, template, template, testKey.Public(), testKey)
	test.AssertNotError(t, err, "Failed to create test cert B")
	certB, _ := x509.ParseCertificate(certBDER)

	// Update the template with a third serial number and a partially overlapping
	// set of names. This will not be a renewal but will help test the exact name
	// counts.
	template.SerialNumber = big.NewInt(0xC0FFEE)
	template.DNSNames = []string{"www.not-example.com"}
	certCDER, err := x509.CreateCertificate(rand.Reader, template, template, testKey.Public(), testKey)
	test.AssertNotError(t, err, "Failed to create test cert C")

	countName := func(t *testing.T, name string) int64 {
		counts, err := sa.CountCertificatesByNames(
			context.Background(),
			[]string{name},
			fc.Now().Add(-5*time.Hour),
			fc.Now().Add(5*time.Hour))
		test.AssertNotError(t, err, "Unexpected err from CountCertificatesByNames")
		for _, elem := range counts {
			if *elem.Name == name {
				return *elem.Count
			}
		}
		return 0
	}
	countNameExact := func(t *testing.T, name string) int64 {
		counts, err := sa.CountCertificatesByExactNames(
			context.Background(),
			[]string{name},
			fc.Now().Add(-5*time.Hour),
			fc.Now().Add(5*time.Hour))
		test.AssertNotError(t, err, "Unexpected err from CountCertificatesByExactNames")
		for _, elem := range counts {
			if *elem.Name == name {
				return *elem.Count
			}
		}
		return 0
	}

	// Add the first certificate - it won't be considered a renewal.
	issued := certA.NotBefore
	_, err = sa.AddCertificate(ctx, certADER, reg.ID, nil, &issued)
	test.AssertNotError(t, err, "Failed to add CertA test certificate")

	// The count for the base domain should be 1 - just certA has been added.
	test.AssertEquals(t, countName(t, "not-example.com"), int64(1))

	// Add the second certificate - it should be considered a renewal
	issued = certB.NotBefore
	_, err = sa.AddCertificate(ctx, certBDER, reg.ID, nil, &issued)
	test.AssertNotError(t, err, "Failed to add CertB test certificate")

	// The count for the base domain should still be 1, just certA. CertB should
	// be ignored.
	test.AssertEquals(t, countName(t, "not-example.com"), int64(1))

	// Add the third certificate - it should not be considered a renewal
	_, err = sa.AddCertificate(ctx, certCDER, reg.ID, nil, &issued)
	test.AssertNotError(t, err, "Failed to add CertC test certificate")

	// The count for the base domain should be 2 now: certA and certC.
	// CertB should be ignored.
	test.AssertEquals(t, countName(t, "not-example.com"), int64(2))

	// The exact name count for the base domain should be 1: certA. CertB should
	// be ignored as a renewal and CertC should be ignored because it isn't an
	// exact match.
	test.AssertEquals(t, countNameExact(t, "not-example.com"), int64(1))
<<<<<<< HEAD

	// Disable the AllowRenewalFirstRL feature flag and check the counts for the
	// names in the certificate again.
	err = features.Set(map[string]bool{
		"AllowRenewalFirstRL": false,
	})
	test.AssertNotError(t, err, "Unexpected err clearing AllowRenewalFirstRL feature flag")

	// The count for the base domain should be 3 now - certA, certB, and certC
	// should all count. CertB is not ignored as a renewal because the feature
	// flag is disabled.
	test.AssertEquals(t, countName(t, "not-example.com"), int64(3))

	// The exact name count for the base domain should be 2 now: certA and certB.
	// CertB is not ignored as a renewal because the feature flag is disabled.
	test.AssertEquals(t, countNameExact(t, "not-example.com"), int64(2))
}

func TestNewAuthorizations2(t *testing.T) {
	if !strings.HasSuffix(os.Getenv("BOULDER_CONFIG_DIR"), "config-next") {
		return
	}

	sa, fc, cleanUp := initSA(t)
	defer cleanUp()

	reg := satest.CreateWorkingRegistration(t, sa)
	v2 := true
	ident := "aaa"
	pending := string(core.StatusPending)
	expires := fc.Now().Add(time.Hour).UTC().UnixNano()
	challType := string(core.ChallengeTypeDNS01)
	tokenA := "YXNkAAAAAAAAAAAAAAAAAAAAAAAAAAAAAAAAAAAAAAA"
	apbA := &corepb.Authorization{
		V2:             &v2,
		Identifier:     &ident,
		RegistrationID: &reg.ID,
		Status:         &pending,
		Expires:        &expires,
		Challenges: []*corepb.Challenge{
			{
				Status: &pending,
				Type:   &challType,
				Token:  &tokenA,
			},
		},
	}
	tokenB := "ZmdoAAAAAAAAAAAAAAAAAAAAAAAAAAAAAAAAAAAAAAA"
	apbB := &corepb.Authorization{
		V2:             &v2,
		Identifier:     &ident,
		RegistrationID: &reg.ID,
		Status:         &pending,
		Expires:        &expires,
		Challenges: []*corepb.Challenge{
			{
				Status: &pending,
				Type:   &challType,
				Token:  &tokenB,
			},
		},
	}
	req := &sapb.AddPendingAuthorizationsRequest{Authz: []*corepb.Authorization{apbA, apbB}}
	ids, err := sa.NewAuthorizations2(context.Background(), req)
	test.AssertNotError(t, err, "sa.NewAuthorizations failed")
	test.AssertEquals(t, len(ids.Ids), 2)
	for i, id := range ids.Ids {
		dbVer, err := sa.GetAuthorization2(context.Background(), &sapb.AuthorizationID2{Id: &id})
		test.AssertNotError(t, err, "sa.GetAuthorization failed")
		// Everything but ID should match
		req.Authz[i].Id = dbVer.Id
		req.Authz[i].Combinations = dbVer.Combinations
		test.AssertDeepEquals(t, req.Authz[i], dbVer)
	}
}

func TestFinalizeAuthorization2(t *testing.T) {
	if !strings.HasSuffix(os.Getenv("BOULDER_CONFIG_DIR"), "config-next") {
		return
	}

	sa, fc, cleanUp := initSA(t)
	defer cleanUp()

	reg := satest.CreateWorkingRegistration(t, sa)
	v2 := true
	ident := "aaa"
	pending := string(core.StatusPending)
	expires := fc.Now().Add(time.Hour).UTC().UnixNano()
	challType := string(core.ChallengeTypeDNS01)
	token := "YXNkAAAAAAAAAAAAAAAAAAAAAAAAAAAAAAAAAAAAAAA"
	apb := &corepb.Authorization{
		V2:             &v2,
		Identifier:     &ident,
		RegistrationID: &reg.ID,
		Status:         &pending,
		Expires:        &expires,
		Challenges: []*corepb.Challenge{
			{
				Status: &pending,
				Type:   &challType,
				Token:  &token,
			},
		},
	}
	ids, err := sa.NewAuthorizations2(context.Background(), &sapb.AddPendingAuthorizationsRequest{Authz: []*corepb.Authorization{apb}})
	test.AssertNotError(t, err, "sa.NewAuthorization failed")

	valid := string(core.StatusValid)
	expires = fc.Now().Add(time.Hour * 2).UTC().UnixNano()
	port := "123"
	url := "http://asd"
	ip, _ := net.ParseIP("1.1.1.1").MarshalText()
	err = sa.FinalizeAuthorization2(context.Background(), &sapb.FinalizeAuthorizationRequest{
		Id: &ids.Ids[0],
		ValidationRecords: []*corepb.ValidationRecord{
			{
				Hostname:    &ident,
				Port:        &port,
				Url:         &url,
				AddressUsed: ip,
			},
		},
		Status:    &valid,
		Expires:   &expires,
		Attempted: &challType,
	})
	test.AssertNotError(t, err, "sa.FinalizeAuthorization2 failed")

	dbVer, err := sa.GetAuthorization2(context.Background(), &sapb.AuthorizationID2{Id: &ids.Ids[0]})
	test.AssertNotError(t, err, "sa.GetAuthorization2 failed")
	test.AssertEquals(t, *dbVer.Status, string(core.StatusValid))
	test.AssertEquals(t, time.Unix(0, *dbVer.Expires).UTC(), fc.Now().Add(time.Hour*2).UTC())
	test.AssertEquals(t, *dbVer.Challenges[0].Status, string(core.StatusValid))
	test.AssertEquals(t, len(dbVer.Challenges[0].Validationrecords), 1)

	token = "ZmdoAAAAAAAAAAAAAAAAAAAAAAAAAAAAAAAAAAAAAAA"
	ids, err = sa.NewAuthorizations2(context.Background(), &sapb.AddPendingAuthorizationsRequest{Authz: []*corepb.Authorization{apb}})
	test.AssertNotError(t, err, "sa.NewAuthorization failed")
	invalid := string(core.StatusInvalid)
	prob, _ := bgrpc.ProblemDetailsToPB(probs.ConnectionFailure("it went bad captain"))
	err = sa.FinalizeAuthorization2(context.Background(), &sapb.FinalizeAuthorizationRequest{
		Id: &ids.Ids[0],
		ValidationRecords: []*corepb.ValidationRecord{
			{
				Hostname:    &ident,
				Port:        &port,
				Url:         &url,
				AddressUsed: ip,
			},
		},
		ValidationError: prob,
		Status:          &invalid,
		Attempted:       &challType,
		Expires:         &expires,
	})
	test.AssertNotError(t, err, "sa.FinalizeAuthorization2 failed")

	dbVer, err = sa.GetAuthorization2(context.Background(), &sapb.AuthorizationID2{Id: &ids.Ids[0]})
	test.AssertNotError(t, err, "sa.GetAuthorization2 failed")
	test.AssertEquals(t, *dbVer.Status, string(core.StatusInvalid))
	test.AssertEquals(t, *dbVer.Challenges[0].Status, string(core.StatusInvalid))
	test.AssertEquals(t, len(dbVer.Challenges[0].Validationrecords), 1)
	test.AssertDeepEquals(t, dbVer.Challenges[0].Error, prob)
}

func TestGetPendingAuthorization2(t *testing.T) {
	if !strings.HasSuffix(os.Getenv("BOULDER_CONFIG_DIR"), "config-next") {
		return
	}

	sa, fc, cleanUp := initSA(t)
	defer cleanUp()

	reg := satest.CreateWorkingRegistration(t, sa)
	v2 := true
	ident := "aaa"
	pending := string(core.StatusPending)
	expiresA := fc.Now().Add(time.Hour).UTC().UnixNano()
	expiresB := fc.Now().Add(time.Hour * 3).UTC().UnixNano()
	challType := string(core.ChallengeTypeDNS01)
	tokenA := "YXNkAAAAAAAAAAAAAAAAAAAAAAAAAAAAAAAAAAAAAAA"
	tokenB := "ZmdoAAAAAAAAAAAAAAAAAAAAAAAAAAAAAAAAAAAAAAA"
	ids, err := sa.NewAuthorizations2(context.Background(), &sapb.AddPendingAuthorizationsRequest{
		Authz: []*corepb.Authorization{
			&corepb.Authorization{
				V2:             &v2,
				Identifier:     &ident,
				RegistrationID: &reg.ID,
				Status:         &pending,
				Expires:        &expiresA,
				Challenges: []*corepb.Challenge{
					{
						Status: &pending,
						Type:   &challType,
						Token:  &tokenA,
					},
				},
			},
			&corepb.Authorization{
				V2:             &v2,
				Identifier:     &ident,
				RegistrationID: &reg.ID,
				Status:         &pending,
				Expires:        &expiresB,
				Challenges: []*corepb.Challenge{
					{
						Status: &pending,
						Type:   &challType,
						Token:  &tokenB,
					},
				},
			},
		},
	})
	test.AssertNotError(t, err, "sa.NewAuthorizations2 failed")
	test.AssertEquals(t, len(ids.Ids), 2)

	validUntil := fc.Now().Add(time.Hour * 2).UTC().UnixNano()
	dbVer, err := sa.GetPendingAuthorization2(context.Background(), &sapb.GetPendingAuthorizationRequest{
		RegistrationID:  &reg.ID,
		IdentifierValue: &ident,
		ValidUntil:      &validUntil,
	})
	test.AssertNotError(t, err, "sa.GetPendingAuthorization2 failed")
	test.AssertEquals(t, fmt.Sprintf("%d", ids.Ids[1]), *dbVer.Id)

	validUntil = fc.Now().UTC().UnixNano()
	dbVer, err = sa.GetPendingAuthorization2(context.Background(), &sapb.GetPendingAuthorizationRequest{
		RegistrationID:  &reg.ID,
		IdentifierValue: &ident,
		ValidUntil:      &validUntil,
	})
	test.AssertNotError(t, err, "sa.GetPendingAuthorization2 failed")
	test.AssertEquals(t, fmt.Sprintf("%d", ids.Ids[0]), *dbVer.Id)

	// Test Getting an old style authorization if there isn't a good new one
	fc.Add(time.Hour * 5)
	exp := fc.Now().Add(time.Hour * 2).UTC()
	oldPA, err := sa.NewPendingAuthorization(context.Background(), core.Authorization{
		Status:         core.StatusPending,
		Expires:        &exp,
		RegistrationID: reg.ID,
		Identifier: core.AcmeIdentifier{
			Type:  core.IdentifierDNS,
			Value: ident,
		},
	})
	test.AssertNotError(t, err, "sa.NewPendingAuthorization failed")

	validUntil = fc.Now().UTC().UnixNano()
	identType := string(core.IdentifierDNS)
	dbVer, err = sa.GetPendingAuthorization2(context.Background(), &sapb.GetPendingAuthorizationRequest{
		RegistrationID:  &reg.ID,
		IdentifierValue: &ident,
		IdentifierType:  &identType,
		ValidUntil:      &validUntil,
	})

	test.AssertNotError(t, err, "sa.GetPendingAuthorization2 failed")
	test.AssertEquals(t, oldPA.ID, *dbVer.Id)
}

func TestCountPendingAuthorizations2(t *testing.T) {
	if !strings.HasSuffix(os.Getenv("BOULDER_CONFIG_DIR"), "config-next") {
		return
	}

	sa, fc, cleanUp := initSA(t)
	defer cleanUp()

	reg := satest.CreateWorkingRegistration(t, sa)
	v2 := true
	ident := "aaa"
	pending := string(core.StatusPending)
	expiresA := fc.Now().Add(time.Hour).UTC().UnixNano()
	expiresB := fc.Now().Add(time.Hour * 3).UTC().UnixNano()
	challType := string(core.ChallengeTypeDNS01)
	tokenA := "YXNkAAAAAAAAAAAAAAAAAAAAAAAAAAAAAAAAAAAAAAA"
	tokenB := "ZmdoAAAAAAAAAAAAAAAAAAAAAAAAAAAAAAAAAAAAAAA"
	ids, err := sa.NewAuthorizations2(context.Background(), &sapb.AddPendingAuthorizationsRequest{
		Authz: []*corepb.Authorization{
			&corepb.Authorization{
				V2:             &v2,
				Identifier:     &ident,
				RegistrationID: &reg.ID,
				Status:         &pending,
				Expires:        &expiresA,
				Challenges: []*corepb.Challenge{
					{
						Status: &pending,
						Type:   &challType,
						Token:  &tokenA,
					},
				},
			},
			&corepb.Authorization{
				V2:             &v2,
				Identifier:     &ident,
				RegistrationID: &reg.ID,
				Status:         &pending,
				Expires:        &expiresB,
				Challenges: []*corepb.Challenge{
					{
						Status: &pending,
						Type:   &challType,
						Token:  &tokenB,
					},
				},
			},
		},
	})
	test.AssertNotError(t, err, "sa.NewAuthorizations2 failed")
	test.AssertEquals(t, len(ids.Ids), 2)

	// Registration has two new style pending authorizations
	count, err := sa.CountPendingAuthorizations2(context.Background(), &sapb.RegistrationID{
		Id: &reg.ID,
	})
	test.AssertNotError(t, err, "sa.CountPendingAuthorizations2 failed")
	test.AssertEquals(t, *count.Count, int64(2))

	// Registration has two new style pending authorizations, one of which has expired
	fc.Add(time.Hour * 2)
	count, err = sa.CountPendingAuthorizations2(context.Background(), &sapb.RegistrationID{
		Id: &reg.ID,
	})
	test.AssertNotError(t, err, "sa.CountPendingAuthorizations2 failed")
	test.AssertEquals(t, *count.Count, int64(1))

	// Registration has two  new style pending authorizations, one of which has expired
	// and one old style pending authorization
	pExp := fc.Now().Add(time.Hour)
	_, err = sa.NewPendingAuthorization(ctx, core.Authorization{
		RegistrationID: reg.ID,
		Expires:        &pExp,
		Status:         core.StatusPending,
	})
	test.AssertNotError(t, err, "sa.NewPendingAuthorization failed")
	count, err = sa.CountPendingAuthorizations2(context.Background(), &sapb.RegistrationID{
		Id: &reg.ID,
	})
	test.AssertNotError(t, err, "sa.CountPendingAuthorizations2 failed")
	test.AssertEquals(t, *count.Count, int64(2))

	// Registration with no authorizations should be 0
	noReg := int64(20)
	count, err = sa.CountPendingAuthorizations2(context.Background(), &sapb.RegistrationID{
		Id: &noReg,
	})
	test.AssertNotError(t, err, "sa.CountPendingAuthorizations2 failed")
	test.AssertEquals(t, *count.Count, int64(0))
}

func TestGetValidOrderAuthorizations2(t *testing.T) {
	if !strings.HasSuffix(os.Getenv("BOULDER_CONFIG_DIR"), "config-next") {
		return
	}

	sa, fc, cleanup := initSA(t)
	defer cleanup()

	// Create a new valid authorization and an old valid authorization
	reg := satest.CreateWorkingRegistration(t, sa)
	oldAuthz := CreateDomainAuthWithRegID(t, "a.example.com", sa, reg.ID)
	exp := fc.Now().Add(time.Hour * 24 * 7)
	oldAuthz.Expires = &exp
	oldAuthz.Status = core.StatusValid
	err := sa.FinalizeAuthorization(ctx, oldAuthz)
	test.AssertNotError(t, err, "sa.FinalizeAuthorization failed")

	v2 := true
	ident := "b.example.com"
	pending := string(core.StatusPending)
	expires := exp.UTC().UnixNano()
	challType := string(core.ChallengeTypeDNS01)
	token := "YXNkAAAAAAAAAAAAAAAAAAAAAAAAAAAAAAAAAAAAAAA"
	ids, err := sa.NewAuthorizations2(context.Background(), &sapb.AddPendingAuthorizationsRequest{
		Authz: []*corepb.Authorization{
			&corepb.Authorization{
				V2:             &v2,
				Identifier:     &ident,
				RegistrationID: &reg.ID,
				Status:         &pending,
				Expires:        &expires,
				Challenges: []*corepb.Challenge{
					{
						Status: &pending,
						Type:   &challType,
						Token:  &token,
					},
				},
			},
		},
	})
	test.AssertNotError(t, err, "sa.NewAuthorizations2 failed")
	valid := string(core.StatusValid)
	err = sa.FinalizeAuthorization2(context.Background(), &sapb.FinalizeAuthorizationRequest{
		Id:                &ids.Ids[0],
		Status:            &valid,
		Attempted:         &challType,
		ValidationRecords: []*corepb.ValidationRecord{},
		Expires:           &expires,
	})
	test.AssertNotError(t, err, "sa.FinalizeAuthorization2 failed")

	i := fc.Now().Truncate(time.Second).UnixNano()
	status := string(core.StatusPending)
	order := &corepb.Order{
		RegistrationID:   &reg.ID,
		Expires:          &i,
		Names:            []string{"a.example.com", "b.example.com"},
		Authorizations:   []string{oldAuthz.ID},
		V2Authorizations: []int64{ids.Ids[0]},
		Status:           &status,
	}
	order, err = sa.NewOrder(context.Background(), order)
	test.AssertNotError(t, err, "AddOrder failed")

	authzMap, err := sa.GetValidOrderAuthorizations2(
		context.Background(),
		&sapb.GetValidOrderAuthorizationsRequest{
			Id:     order.Id,
			AcctID: &reg.ID,
		})
	test.AssertNotError(t, err, "sa.GetValidOrderAuthorizations failed")
	test.AssertNotNil(t, authzMap, "sa.GetValidOrderAuthorizations result was nil")
	test.AssertEquals(t, len(authzMap.Authz), 2)

	// Getting the order authorizations for an order that doesn't exist should return nothing
	missingID := int64(0xC0FFEEEEEEE)
	authzMap, err = sa.GetValidOrderAuthorizations2(
		context.Background(),
		&sapb.GetValidOrderAuthorizationsRequest{
			Id:     &missingID,
			AcctID: &reg.ID,
		})
	test.AssertNotError(t, err, "sa.GetValidOrderAuthorizations failed")
	test.AssertEquals(t, len(authzMap.Authz), 0)

	// Getting the order authorizations for an order that does exist, but for the
	// wrong acct ID should return nothing
	wrongAcctID := int64(0xDEADDA7ABA5E)
	authzMap, err = sa.GetValidOrderAuthorizations2(
		context.Background(),
		&sapb.GetValidOrderAuthorizationsRequest{
			Id:     order.Id,
			AcctID: &wrongAcctID,
		})
	test.AssertNotError(t, err, "sa.GetValidOrderAuthorizations failed")
	test.AssertEquals(t, len(authzMap.Authz), 0)
}

func TestCountInvalidAuthorizations2(t *testing.T) {
	if !strings.HasSuffix(os.Getenv("BOULDER_CONFIG_DIR"), "config-next") {
		return
	}

	sa, fc, cleanUp := initSA(t)
	defer cleanUp()

	// Create three authorizations, one new pending, one new invalid, and one
	// old invalid
	fc.Add(time.Hour)
	reg := satest.CreateWorkingRegistration(t, sa)
	v2 := true
	ident := "aaa"
	pending := string(core.StatusPending)
	expiresA := fc.Now().Add(time.Hour).UTC().UnixNano()
	expiresB := fc.Now().Add(time.Hour * 3).UTC().UnixNano()
	challType := string(core.ChallengeTypeDNS01)
	tokenA := "YXNkAAAAAAAAAAAAAAAAAAAAAAAAAAAAAAAAAAAAAAA"
	tokenB := "ZmdoAAAAAAAAAAAAAAAAAAAAAAAAAAAAAAAAAAAAAAA"
	ids, err := sa.NewAuthorizations2(context.Background(), &sapb.AddPendingAuthorizationsRequest{
		Authz: []*corepb.Authorization{
			&corepb.Authorization{
				V2:             &v2,
				Identifier:     &ident,
				RegistrationID: &reg.ID,
				Status:         &pending,
				Expires:        &expiresA,
				Challenges: []*corepb.Challenge{
					{
						Status: &pending,
						Type:   &challType,
						Token:  &tokenA,
					},
				},
			},
			&corepb.Authorization{
				V2:             &v2,
				Identifier:     &ident,
				RegistrationID: &reg.ID,
				Status:         &pending,
				Expires:        &expiresB,
				Challenges: []*corepb.Challenge{
					{
						Status: &pending,
						Type:   &challType,
						Token:  &tokenB,
					},
				},
			},
		},
	})
	test.AssertNotError(t, err, "sa.NewAuthorizations2 failed")
	test.AssertEquals(t, len(ids.Ids), 2)

	invalid := string(core.StatusInvalid)
	prob, _ := bgrpc.ProblemDetailsToPB(probs.ConnectionFailure("it went bad captain"))
	err = sa.FinalizeAuthorization2(context.Background(), &sapb.FinalizeAuthorizationRequest{
		Id:                &ids.Ids[1],
		Status:            &invalid,
		Attempted:         &challType,
		ValidationRecords: []*corepb.ValidationRecord{},
		Expires:           &expiresB,
		ValidationError:   prob,
	})
	test.AssertNotError(t, err, "sa.FinalizeAuthorization2 failed")
	exp := fc.Now().Add(time.Hour)
	oldPA, err := sa.NewPendingAuthorization(ctx, core.Authorization{
		RegistrationID: reg.ID,
		Expires:        &exp,
		Status:         core.StatusPending,
		Identifier: core.AcmeIdentifier{
			Type:  core.IdentifierDNS,
			Value: ident,
		},
	})
	test.AssertNotError(t, err, "sa.NewPendingAuthorization failed")
	oldPA.Status = core.StatusInvalid
	err = sa.FinalizeAuthorization(context.Background(), oldPA)
	test.AssertNotError(t, err, "sa.FinalizeAuthorization failed")

	earliest, latest := fc.Now().Add(-time.Hour).UTC().UnixNano(), fc.Now().Add(time.Hour*5).UTC().UnixNano()
	count, err := sa.CountInvalidAuthorizations2(context.Background(), &sapb.CountInvalidAuthorizationsRequest{
		RegistrationID: &reg.ID,
		Hostname:       &ident,
		Range: &sapb.Range{
			Earliest: &earliest,
			Latest:   &latest,
		},
	})
	test.AssertNotError(t, err, "sa.CountInvalidAuthorizations2 failed")
	test.AssertEquals(t, *count.Count, int64(2))
}

func TestGetValidAuthorizations2(t *testing.T) {
	if !strings.HasSuffix(os.Getenv("BOULDER_CONFIG_DIR"), "config-next") {
		return
	}

	sa, fc, cleanUp := initSA(t)
	defer cleanUp()

	// Create a valid old style authorization and a valid
	// new style authorization
	reg := satest.CreateWorkingRegistration(t, sa)
	exp := fc.Now().Add(time.Hour).UTC()
	oldPA, err := sa.NewPendingAuthorization(ctx, core.Authorization{
		RegistrationID: reg.ID,
		Expires:        &exp,
		Status:         core.StatusPending,
		Identifier: core.AcmeIdentifier{
			Type:  core.IdentifierDNS,
			Value: "bbb",
		},
	})
	test.AssertNotError(t, err, "sa.NewPendingAuthorization failed")
	oldPA.Status = core.StatusValid
	err = sa.FinalizeAuthorization(context.Background(), oldPA)
	test.AssertNotError(t, err, "sa.FinalizeAuthorization failed")
	v2 := true
	ident := "aaa"
	pending := string(core.StatusPending)
	expires := fc.Now().Add(time.Hour).UTC().UnixNano()
	challType := string(core.ChallengeTypeDNS01)
	token := "YXNk"
	ids, err := sa.NewAuthorizations2(context.Background(), &sapb.AddPendingAuthorizationsRequest{
		Authz: []*corepb.Authorization{
			&corepb.Authorization{
				V2:             &v2,
				Identifier:     &ident,
				RegistrationID: &reg.ID,
				Status:         &pending,
				Expires:        &expires,
				Challenges: []*corepb.Challenge{
					{
						Status: &pending,
						Type:   &challType,
						Token:  &token,
					},
				},
			},
		},
	})
	test.AssertNotError(t, err, "sa.NewAuthorizations2 failed")
	test.AssertEquals(t, len(ids.Ids), 1)
	valid := string(core.StatusValid)
	err = sa.FinalizeAuthorization2(context.Background(), &sapb.FinalizeAuthorizationRequest{
		Id:                &ids.Ids[0],
		Status:            &valid,
		Attempted:         &challType,
		ValidationRecords: []*corepb.ValidationRecord{},
		Expires:           &expires,
	})
	test.AssertNotError(t, err, "sa.FinalizeAuthorization2 failed")

	now := fc.Now().UTC().UnixNano()
	authzs, err := sa.GetValidAuthorizations2(context.Background(), &sapb.GetValidAuthorizationsRequest{
		Domains: []string{
			"aaa",
			"bbb",
		},
		RegistrationID: &reg.ID,
		Now:            &now,
	})
	test.AssertNotError(t, err, "sa.GetValidAuthorizations2 failed")
	test.AssertEquals(t, len(authzs.Authz), 2)
	test.AssertEquals(t, *authzs.Authz[0].Domain, "aaa")
	test.AssertEquals(t, *authzs.Authz[0].Authz.Id, fmt.Sprintf("%d", ids.Ids[0]))
	test.AssertEquals(t, *authzs.Authz[1].Domain, "bbb")
	test.AssertEquals(t, *authzs.Authz[1].Authz.Id, oldPA.ID)
=======
>>>>>>> 5be559de
}<|MERGE_RESOLUTION|>--- conflicted
+++ resolved
@@ -2846,23 +2846,6 @@
 	// be ignored as a renewal and CertC should be ignored because it isn't an
 	// exact match.
 	test.AssertEquals(t, countNameExact(t, "not-example.com"), int64(1))
-<<<<<<< HEAD
-
-	// Disable the AllowRenewalFirstRL feature flag and check the counts for the
-	// names in the certificate again.
-	err = features.Set(map[string]bool{
-		"AllowRenewalFirstRL": false,
-	})
-	test.AssertNotError(t, err, "Unexpected err clearing AllowRenewalFirstRL feature flag")
-
-	// The count for the base domain should be 3 now - certA, certB, and certC
-	// should all count. CertB is not ignored as a renewal because the feature
-	// flag is disabled.
-	test.AssertEquals(t, countName(t, "not-example.com"), int64(3))
-
-	// The exact name count for the base domain should be 2 now: certA and certB.
-	// CertB is not ignored as a renewal because the feature flag is disabled.
-	test.AssertEquals(t, countNameExact(t, "not-example.com"), int64(2))
 }
 
 func TestNewAuthorizations2(t *testing.T) {
@@ -3470,6 +3453,4 @@
 	test.AssertEquals(t, *authzs.Authz[0].Authz.Id, fmt.Sprintf("%d", ids.Ids[0]))
 	test.AssertEquals(t, *authzs.Authz[1].Domain, "bbb")
 	test.AssertEquals(t, *authzs.Authz[1].Authz.Id, oldPA.ID)
-=======
->>>>>>> 5be559de
 }